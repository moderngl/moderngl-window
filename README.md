--- conflicted
+++ resolved
@@ -47,14 +47,6 @@
 mglw.run_window_config(Test)
 ```
 
-<<<<<<< HEAD
-## Some history about this library
-
-The majority of the code in this library comes from [demosys-py](https://github.com/Contraz/demosys-py) (somewhat modified).
-Because `demosys-py` is a framework we decided to split out a lot useful funtionality into this
-library. Frameworks are a lot less appealing to users and it would be a shame to not make this
-more avaialble to the ModernGL user base.
-=======
 ## Setup from source
 
 We highly recommend using virtualenvs so dependencies for
@@ -95,4 +87,10 @@
 
 The `.whl` file will be located in the `dist/` directory
 and can be installed with `pip`.
->>>>>>> 63576a32
+
+## Some History
+
+The majority of the code in this library comes from [demosys-py](https://github.com/Contraz/demosys-py) (somewhat modified).
+Because `demosys-py` is a framework we decided to split out a lot useful funtionality into this
+library. Frameworks are a lot less appealing to users and it would be a shame to not make this
+more avaialble to the ModernGL user base.