name: Python package
<<<<<<< HEAD
on: [push]
=======

on:
  push:
    branches: [ master ]
  pull_request:
    branches: [ master ]
  workflow_dispatch:

>>>>>>> 200f2b9e
jobs:
  build:
    runs-on: ubuntu-latest
    strategy:
      matrix:
<<<<<<< HEAD
        python-version: [3.6, 3.7, 3.8, 3.9]
=======
        python-version: ['3.8', '3.9', '3.10', '3.11']

>>>>>>> 200f2b9e
    steps:
    - uses: actions/checkout@v2
    - name: Set up Python ${{ matrix.python-version }}
      uses: actions/setup-python@v1
      with:
        python-version: ${{ matrix.python-version }}
    - name: Install dependencies
      run: |
        python -m pip install --upgrade pip
        pip install -e .[tests]
    - name: Lint with flake8
      run: |
        # stop the build if there are Python syntax errors or undefined names
        flake8 . --count --select=E9,F63,F7,F82 --show-source --statistics
        # exit-zero treats all errors as warnings. The GitHub editor is 127 chars wide
        flake8 . --count --exit-zero --max-complexity=10 --max-line-length=127 --statistics
    - name: Test with pytest
      run: |
        # TODO: Figure out if we can run headless tests
        pytest tests/test_docs.py<|MERGE_RESOLUTION|>--- conflicted
+++ resolved
@@ -1,27 +1,12 @@
 name: Python package
-<<<<<<< HEAD
 on: [push]
-=======
-
-on:
-  push:
-    branches: [ master ]
-  pull_request:
-    branches: [ master ]
-  workflow_dispatch:
-
->>>>>>> 200f2b9e
 jobs:
   build:
     runs-on: ubuntu-latest
     strategy:
       matrix:
-<<<<<<< HEAD
-        python-version: [3.6, 3.7, 3.8, 3.9]
-=======
         python-version: ['3.8', '3.9', '3.10', '3.11']
 
->>>>>>> 200f2b9e
     steps:
     - uses: actions/checkout@v2
     - name: Set up Python ${{ matrix.python-version }}
