# Byte-compiled / optimized / DLL files
__pycache__/
*.py[cod]
*$py.class

# C extensions
*.so
*.dll

# Distribution / packaging
.Python
build/
develop-eggs/
dist/
downloads/
eggs/
.eggs/
lib/
lib64/
parts/
sdist/
var/
wheels/
*.egg-info/
.installed.cfg
*.egg

# Unit test / coverage reports
htmlcov/
.tox/
.coverage
.coverage.*
.cache
nosetests.xml
coverage.xml
*.cover
.hypothesis/
.pytest_cache/

# Sphinx documentation
docs/_build/

# IDEs
.vscode
<<<<<<< HEAD
.idea
=======
.idea/
.spyproject/
>>>>>>> 02352d0b

# Environments
.env
.venv
.venv35
.venv36
.venv37
.venv38
env/
venv/
ENV/
env.bak/
venv.bak/

# Misc local
/test.py
.mypy_cache
/random_fun/
imgui.ini<|MERGE_RESOLUTION|>--- conflicted
+++ resolved
@@ -42,12 +42,8 @@
 
 # IDEs
 .vscode
-<<<<<<< HEAD
-.idea
-=======
 .idea/
 .spyproject/
->>>>>>> 02352d0b
 
 # Environments
 .env
