--- conflicted
+++ resolved
@@ -1,259 +1,251 @@
-import ctypes
-
-import numpy as np
-import moderngl
-import imgui
-from imgui.integrations.opengl import BaseOpenGLRenderer
-
-
-class ModernglWindowMixin:
-
-    def resize(self, width: int, height: int):
-        self.io.display_size = (
-            self.wnd.viewport_width / self.wnd.pixel_ratio,
-            self.wnd.viewport_height / self.wnd.pixel_ratio,
-        )
-
-    def key_event(self, key, action, modifiers):
-        keys = self.wnd.keys
-
-        if action == keys.ACTION_PRESS:
-            if key in self.REVERSE_KEY_MAP:
-                self.io.keys_down[self.REVERSE_KEY_MAP[key]] = True
-        else:
-            if key in self.REVERSE_KEY_MAP:
-                self.io.keys_down[self.REVERSE_KEY_MAP[key]] = False
-
-    def _mouse_pos_viewport(self, x, y):
-        """Make sure mouse coordinates are correct with black borders"""
-        return (
-            int(x - (self.wnd.width - self.wnd.viewport_width / self.wnd.pixel_ratio) / 2),
-            int(y - (self.wnd.height - self.wnd.viewport_height / self.wnd.pixel_ratio) / 2),
-        )
-
-    def mouse_position_event(self, x, y, dx, dy):
-        self.io.mouse_pos = self._mouse_pos_viewport(x, y)
-
-    def mouse_drag_event(self, x, y, dx, dy):
-        self.io.mouse_pos = self._mouse_pos_viewport(x, y)
-
-        if self.wnd.mouse_states.left:
-            self.io.mouse_down[0] = 1
-
-        if self.wnd.mouse_states.middle:
-            self.io.mouse_down[1] = 1
-
-        if self.wnd.mouse_states.right:
-            self.io.mouse_down[2] = 1
-
-    def mouse_scroll_event(self, x_offset, y_offset):
-        self.io.mouse_wheel = y_offset
-
-    def mouse_press_event(self, x, y, button):
-        self.io.mouse_pos = self._mouse_pos_viewport(x, y)
-
-        if button == self.wnd.mouse.left:
-            self.io.mouse_down[0] = 1
-
-        if button == self.wnd.mouse.middle:
-            self.io.mouse_down[1] = 1
-
-        if button == self.wnd.mouse.right:
-            self.io.mouse_down[2] = 1
-
-    def mouse_release_event(self, x: int, y: int, button: int):
-        self.io.mouse_pos = self._mouse_pos_viewport(x, y)
-
-        if button == self.wnd.mouse.left:
-            self.io.mouse_down[0] = 0
-
-        if button == self.wnd.mouse.middle:
-            self.io.mouse_down[1] = 0
-
-        if button == self.wnd.mouse.right:
-            self.io.mouse_down[2] = 0
-
-    def unicode_char_entered(self, char):
-        io = imgui.get_io()
-        io.add_input_character(ord(char))
-
-
-class ModernglRenderer(BaseOpenGLRenderer):
-
-    VERTEX_SHADER_SRC = """
-        #version 330
-        uniform mat4 ProjMtx;
-        in vec2 Position;
-        in vec2 UV;
-        in vec4 Color;
-        out vec2 Frag_UV;
-        out vec4 Frag_Color;
-        void main() {
-            Frag_UV = UV;
-            Frag_Color = Color;
-            gl_Position = ProjMtx * vec4(Position.xy, 0, 1);
-        }
-    """
-    FRAGMENT_SHADER_SRC = """
-        #version 330
-        uniform sampler2D Texture;
-        in vec2 Frag_UV;
-        in vec4 Frag_Color;
-        out vec4 Out_Color;
-        void main() {
-            Out_Color = (Frag_Color * texture(Texture, Frag_UV.st));
-        }
-    """
-
-    def __init__(self, *args, **kwargs):
-        self._prog = None
-        self._fbo = None
-        self._font_texture = None
-        self._vertex_buffer = None
-        self._index_buffer = None
-        self._vao = None
-        self.wnd = kwargs.get('wnd')
-        self.ctx = self.wnd.ctx
-
-        if not self.wnd:
-            raise ValueError('Missing window reference')
-
-        if not self.ctx:
-            raise ValueError('Missing moderngl contex')
-
-        super().__init__()
-
-    def refresh_font_texture(self):
-        width, height, pixels = self.io.fonts.get_tex_data_as_rgba32()
-
-        if self._font_texture:
-            self._font_texture.release()
-
-        self._font_texture = self.ctx.texture((width, height), 4, data=pixels)
-        self.io.fonts.texture_id = self._font_texture.glo
-        self.io.fonts.clear_tex_data()
-
-    def _create_device_objects(self):
-        self._prog = self.ctx.program(
-            vertex_shader=self.VERTEX_SHADER_SRC,
-            fragment_shader=self.FRAGMENT_SHADER_SRC,
-        )
-        self.projMat = self._prog['ProjMtx']
-        self._prog['Texture'].value = 0
-        self._vertex_buffer = self.ctx.buffer(reserve=imgui.VERTEX_SIZE * 65536)
-        self._index_buffer = self.ctx.buffer(reserve=imgui.INDEX_SIZE * 65536)
-        self._vao = self.ctx.vertex_array(
-            self._prog,
-            [
-                (self._vertex_buffer, '2f 2f 4f1', 'Position', 'UV', 'Color'),
-            ],
-            index_buffer=self._index_buffer,
-            index_element_size=imgui.INDEX_SIZE,
-        )
-
-    def render(self, draw_data):
-        io = self.io
-        old_scissor = self.ctx.scissor
-
-        display_width, display_height = io.display_size
-        fb_width = int(display_width * io.display_fb_scale[0])
-        fb_height = int(display_height * io.display_fb_scale[1])
-
-        if fb_width == 0 or fb_height == 0:
-            return
-
-        self.projMat.value = (
-            2.0 / display_width, 0.0, 0.0, 0.0,
-            0.0, 2.0 / -display_height, 0.0, 0.0,
-            0.0, 0.0, -1.0, 0.0,
-            -1.0, 1.0, 0.0, 1.0,
-        )
-
-        draw_data.scale_clip_rects(*io.display_fb_scale)
-
-        self.ctx.enable_only(moderngl.BLEND)
-        self.ctx.blend_equation = moderngl.FUNC_ADD
-        self.ctx.blend_func = moderngl.SRC_ALPHA, moderngl.ONE_MINUS_SRC_ALPHA
-
-        self._font_texture.use()
-
-        for commands in draw_data.commands_lists:
-            # Create a numpy array mapping the vertex and index buffer data without copying it
-            vtx_ptr = ctypes.cast(commands.vtx_buffer_data, ctypes.POINTER(ctypes.c_byte))
-            idx_ptr = ctypes.cast(commands.idx_buffer_data, ctypes.POINTER(ctypes.c_byte))
-            vtx_data = np.ctypeslib.as_array(vtx_ptr, (commands.vtx_buffer_size * imgui.VERTEX_SIZE,))
-            idx_data = np.ctypeslib.as_array(idx_ptr, (commands.idx_buffer_size * imgui.INDEX_SIZE,))
-            self._vertex_buffer.write(vtx_data)
-            self._index_buffer.write(idx_data)
-
-            idx_pos = 0
-            for command in commands.commands:
-                x, y, z, w = command.clip_rect
-                self.ctx.scissor = int(x), int(fb_height - w), int(z - x), int(w - y)
-                self._vao.render(moderngl.TRIANGLES, vertices=command.elem_count, first=idx_pos)
-                idx_pos += command.elem_count
-
-        self.ctx.scissor = old_scissor
-
-    def _invalidate_device_objects(self):
-        if self._font_texture:
-            self._font_texture.release()
-        if self._vertex_buffer:
-            self._vertex_buffer.release()
-        if self._index_buffer:
-            self._index_buffer.release()
-        if self._vao:
-            self._vao.release()
-        if self._prog:
-            self._prog.release()
-
-        self.io.fonts.texture_id = 0
-        self._font_texture = None
-
-
-class ModernglWindowRenderer(ModernglRenderer, ModernglWindowMixin):
-
-    def __init__(self, window):
-        super().__init__(wnd=window)
-        self.wnd = window
-<<<<<<< HEAD
-
-        # self.io.display_size = self.wnd.viewport_width, self.wnd.viewport_height
-        self.io.display_size = self.wnd.size
-        self.io.display_fb_scale = self.wnd.pixel_ratio, self.wnd.pixel_ratio
-
-=======
-        self._init_key_maps()
-        self.io.display_size = self.wnd.size
-        self.io.display_fb_scale = 1.0, 1.0
-
-    def _init_key_maps(self):
-        keys = self.wnd.keys
-
-        self.REVERSE_KEY_MAP = {
-            keys.TAB: imgui.KEY_TAB,
-            keys.LEFT: imgui.KEY_LEFT_ARROW,
-            keys.RIGHT: imgui.KEY_RIGHT_ARROW,
-            keys.UP: imgui.KEY_UP_ARROW,
-            keys.DOWN: imgui.KEY_DOWN_ARROW,
-            keys.PAGE_UP: imgui.KEY_PAGE_UP,
-            keys.PAGE_DOWN: imgui.KEY_PAGE_DOWN,
-            keys.HOME: imgui.KEY_HOME,
-            keys.END: imgui.KEY_END,
-            keys.DELETE: imgui.KEY_DELETE,
-            keys.SPACE: imgui.KEY_SPACE,
-            keys.BACKSPACE: imgui.KEY_BACKSPACE,
-            keys.ENTER: imgui.KEY_ENTER,
-            keys.ESCAPE: imgui.KEY_ESCAPE,
-            keys.A: imgui.KEY_A,
-            keys.C: imgui.KEY_C,
-            keys.V: imgui.KEY_V,
-            keys.X: imgui.KEY_X,
-            keys.Y: imgui.KEY_Y,
-            keys.Z: imgui.KEY_Z,
-        }
-
-        for value in self.REVERSE_KEY_MAP.values():
-            self.io.key_map[value] = value
-
->>>>>>> 21d414e2
+import ctypes
+
+import numpy as np
+import moderngl
+import imgui
+from imgui.integrations.opengl import BaseOpenGLRenderer
+
+
+class ModernglWindowMixin:
+
+    def resize(self, width: int, height: int):
+        self.io.display_size = (
+            self.wnd.viewport_width / self.wnd.pixel_ratio,
+            self.wnd.viewport_height / self.wnd.pixel_ratio,
+        )
+
+    def key_event(self, key, action, modifiers):
+        keys = self.wnd.keys
+
+        if action == keys.ACTION_PRESS:
+            if key in self.REVERSE_KEY_MAP:
+                self.io.keys_down[self.REVERSE_KEY_MAP[key]] = True
+        else:
+            if key in self.REVERSE_KEY_MAP:
+                self.io.keys_down[self.REVERSE_KEY_MAP[key]] = False
+
+    def _mouse_pos_viewport(self, x, y):
+        """Make sure mouse coordinates are correct with black borders"""
+        return (
+            int(x - (self.wnd.width - self.wnd.viewport_width / self.wnd.pixel_ratio) / 2),
+            int(y - (self.wnd.height - self.wnd.viewport_height / self.wnd.pixel_ratio) / 2),
+        )
+
+    def mouse_position_event(self, x, y, dx, dy):
+        self.io.mouse_pos = self._mouse_pos_viewport(x, y)
+
+    def mouse_drag_event(self, x, y, dx, dy):
+        self.io.mouse_pos = self._mouse_pos_viewport(x, y)
+
+        if self.wnd.mouse_states.left:
+            self.io.mouse_down[0] = 1
+
+        if self.wnd.mouse_states.middle:
+            self.io.mouse_down[1] = 1
+
+        if self.wnd.mouse_states.right:
+            self.io.mouse_down[2] = 1
+
+    def mouse_scroll_event(self, x_offset, y_offset):
+        self.io.mouse_wheel = y_offset
+
+    def mouse_press_event(self, x, y, button):
+        self.io.mouse_pos = self._mouse_pos_viewport(x, y)
+
+        if button == self.wnd.mouse.left:
+            self.io.mouse_down[0] = 1
+
+        if button == self.wnd.mouse.middle:
+            self.io.mouse_down[1] = 1
+
+        if button == self.wnd.mouse.right:
+            self.io.mouse_down[2] = 1
+
+    def mouse_release_event(self, x: int, y: int, button: int):
+        self.io.mouse_pos = self._mouse_pos_viewport(x, y)
+
+        if button == self.wnd.mouse.left:
+            self.io.mouse_down[0] = 0
+
+        if button == self.wnd.mouse.middle:
+            self.io.mouse_down[1] = 0
+
+        if button == self.wnd.mouse.right:
+            self.io.mouse_down[2] = 0
+
+    def unicode_char_entered(self, char):
+        io = imgui.get_io()
+        io.add_input_character(ord(char))
+
+
+class ModernglRenderer(BaseOpenGLRenderer):
+
+    VERTEX_SHADER_SRC = """
+        #version 330
+        uniform mat4 ProjMtx;
+        in vec2 Position;
+        in vec2 UV;
+        in vec4 Color;
+        out vec2 Frag_UV;
+        out vec4 Frag_Color;
+        void main() {
+            Frag_UV = UV;
+            Frag_Color = Color;
+            gl_Position = ProjMtx * vec4(Position.xy, 0, 1);
+        }
+    """
+    FRAGMENT_SHADER_SRC = """
+        #version 330
+        uniform sampler2D Texture;
+        in vec2 Frag_UV;
+        in vec4 Frag_Color;
+        out vec4 Out_Color;
+        void main() {
+            Out_Color = (Frag_Color * texture(Texture, Frag_UV.st));
+        }
+    """
+
+    def __init__(self, *args, **kwargs):
+        self._prog = None
+        self._fbo = None
+        self._font_texture = None
+        self._vertex_buffer = None
+        self._index_buffer = None
+        self._vao = None
+        self.wnd = kwargs.get('wnd')
+        self.ctx = self.wnd.ctx
+
+        if not self.wnd:
+            raise ValueError('Missing window reference')
+
+        if not self.ctx:
+            raise ValueError('Missing moderngl contex')
+
+        super().__init__()
+
+    def refresh_font_texture(self):
+        width, height, pixels = self.io.fonts.get_tex_data_as_rgba32()
+
+        if self._font_texture:
+            self._font_texture.release()
+
+        self._font_texture = self.ctx.texture((width, height), 4, data=pixels)
+        self.io.fonts.texture_id = self._font_texture.glo
+        self.io.fonts.clear_tex_data()
+
+    def _create_device_objects(self):
+        self._prog = self.ctx.program(
+            vertex_shader=self.VERTEX_SHADER_SRC,
+            fragment_shader=self.FRAGMENT_SHADER_SRC,
+        )
+        self.projMat = self._prog['ProjMtx']
+        self._prog['Texture'].value = 0
+        self._vertex_buffer = self.ctx.buffer(reserve=imgui.VERTEX_SIZE * 65536)
+        self._index_buffer = self.ctx.buffer(reserve=imgui.INDEX_SIZE * 65536)
+        self._vao = self.ctx.vertex_array(
+            self._prog,
+            [
+                (self._vertex_buffer, '2f 2f 4f1', 'Position', 'UV', 'Color'),
+            ],
+            index_buffer=self._index_buffer,
+            index_element_size=imgui.INDEX_SIZE,
+        )
+
+    def render(self, draw_data):
+        io = self.io
+        old_scissor = self.ctx.scissor
+
+        display_width, display_height = io.display_size
+        fb_width = int(display_width * io.display_fb_scale[0])
+        fb_height = int(display_height * io.display_fb_scale[1])
+
+        if fb_width == 0 or fb_height == 0:
+            return
+
+        self.projMat.value = (
+            2.0 / display_width, 0.0, 0.0, 0.0,
+            0.0, 2.0 / -display_height, 0.0, 0.0,
+            0.0, 0.0, -1.0, 0.0,
+            -1.0, 1.0, 0.0, 1.0,
+        )
+
+        draw_data.scale_clip_rects(*io.display_fb_scale)
+
+        self.ctx.enable_only(moderngl.BLEND)
+        self.ctx.blend_equation = moderngl.FUNC_ADD
+        self.ctx.blend_func = moderngl.SRC_ALPHA, moderngl.ONE_MINUS_SRC_ALPHA
+
+        self._font_texture.use()
+
+        for commands in draw_data.commands_lists:
+            # Create a numpy array mapping the vertex and index buffer data without copying it
+            vtx_ptr = ctypes.cast(commands.vtx_buffer_data, ctypes.POINTER(ctypes.c_byte))
+            idx_ptr = ctypes.cast(commands.idx_buffer_data, ctypes.POINTER(ctypes.c_byte))
+            vtx_data = np.ctypeslib.as_array(vtx_ptr, (commands.vtx_buffer_size * imgui.VERTEX_SIZE,))
+            idx_data = np.ctypeslib.as_array(idx_ptr, (commands.idx_buffer_size * imgui.INDEX_SIZE,))
+            self._vertex_buffer.write(vtx_data)
+            self._index_buffer.write(idx_data)
+
+            idx_pos = 0
+            for command in commands.commands:
+                x, y, z, w = command.clip_rect
+                self.ctx.scissor = int(x), int(fb_height - w), int(z - x), int(w - y)
+                self._vao.render(moderngl.TRIANGLES, vertices=command.elem_count, first=idx_pos)
+                idx_pos += command.elem_count
+
+        self.ctx.scissor = old_scissor
+
+    def _invalidate_device_objects(self):
+        if self._font_texture:
+            self._font_texture.release()
+        if self._vertex_buffer:
+            self._vertex_buffer.release()
+        if self._index_buffer:
+            self._index_buffer.release()
+        if self._vao:
+            self._vao.release()
+        if self._prog:
+            self._prog.release()
+
+        self.io.fonts.texture_id = 0
+        self._font_texture = None
+
+
+class ModernglWindowRenderer(ModernglRenderer, ModernglWindowMixin):
+
+    def __init__(self, window):
+        super().__init__(wnd=window)
+        self.wnd = window
+
+        self._init_key_maps()
+        self.io.display_size = self.wnd.size
+        self.io.display_fb_scale = self.wnd.pixel_ratio, self.wnd.pixel_ratio
+
+    def _init_key_maps(self):
+        keys = self.wnd.keys
+
+        self.REVERSE_KEY_MAP = {
+            keys.TAB: imgui.KEY_TAB,
+            keys.LEFT: imgui.KEY_LEFT_ARROW,
+            keys.RIGHT: imgui.KEY_RIGHT_ARROW,
+            keys.UP: imgui.KEY_UP_ARROW,
+            keys.DOWN: imgui.KEY_DOWN_ARROW,
+            keys.PAGE_UP: imgui.KEY_PAGE_UP,
+            keys.PAGE_DOWN: imgui.KEY_PAGE_DOWN,
+            keys.HOME: imgui.KEY_HOME,
+            keys.END: imgui.KEY_END,
+            keys.DELETE: imgui.KEY_DELETE,
+            keys.SPACE: imgui.KEY_SPACE,
+            keys.BACKSPACE: imgui.KEY_BACKSPACE,
+            keys.ENTER: imgui.KEY_ENTER,
+            keys.ESCAPE: imgui.KEY_ESCAPE,
+            keys.A: imgui.KEY_A,
+            keys.C: imgui.KEY_C,
+            keys.V: imgui.KEY_V,
+            keys.X: imgui.KEY_X,
+            keys.Y: imgui.KEY_Y,
+            keys.Z: imgui.KEY_Z,
+        }
+
+        for value in self.REVERSE_KEY_MAP.values():
+            self.io.key_map[value] = value