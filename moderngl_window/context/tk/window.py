--- conflicted
+++ resolved
@@ -1,289 +1,285 @@
-from typing import Tuple
-import tkinter
-
-from moderngl_window.context.base import BaseWindow
-from moderngl_window.context.tk.keys import Keys
-from pyopengltk import OpenGLFrame
-
-
-class Window(BaseWindow):
-    #: Name of the window
-    name = "tk"
-    #: tkinter specific key constants
-    keys = Keys
-
-    _mouse_button_map = {
-        1: 1,
-        3: 2,
-        2: 3,
-    }
-
-    def __init__(self, **kwargs):
-        super().__init__(**kwargs)
-
-        self._tk = tkinter.Tk()
-        self._gl_widget = ModernglTkWindow(
-            self._tk, width=self.width, height=self.height
-        )
-        self._gl_widget.pack(fill=tkinter.BOTH, expand=tkinter.YES)
-        self._tk.resizable(self._resizable, self._resizable)
-
-        if self._fullscreen:
-            self._tk.attributes("-fullscreen", True)
-
-        self.cursor = self._cursor
-
-        # Set up events
-        self._gl_widget.bind("<Configure>", self.tk_resize)
-        self._tk.bind("<KeyPress>", self.tk_key_press)
-        self._tk.bind("<KeyRelease>", self.tk_key_release)
-        self._tk.bind("<Motion>", self.tk_mouse_motion)
-        self._tk.bind("<Button>", self.tk_mouse_button_press)
-        self._tk.bind("<ButtonRelease>", self.tk_mouse_button_release)
-        self._tk.bind("<MouseWheel>", self.tk_mouse_wheel)
-        self._tk.bind("<Map>", self.tk_map)
-        self._tk.bind("<Unmap>", self.tk_unmap)
-
-        self._tk.protocol("WM_DELETE_WINDOW", self.tk_close_window)
-
-        self.title = self._title
-
-        # Ensure the window is opened/visible
-        self._tk.update()
-        self._gl_widget.tkMakeCurrent()
-        self.init_mgl_context()
-
-        self.set_default_viewport()
-
-    def _set_fullscreen(self, value: bool) -> None:
-<<<<<<< HEAD
-        self._tk.attributes('-fullscreen', value)
-=======
-        self._tk.attributes("-fullscreen", value)
->>>>>>> 02352d0b
-
-    @property
-    def size(self) -> Tuple[int, int]:
-        """Tuple[int, int]: current window size.
-
-        This property also support assignment::
-
-            # Resize the window to 1000 x 1000
-            window.size = 1000, 1000
-        """
-        return self._width, self._height
-
-    @size.setter
-    def size(self, value: Tuple[int, int]):
-        self._tk.geometry("{}x{}".format(value[0], value[1]))
-
-    @property
-    def position(self) -> Tuple[int, int]:
-        """Tuple[int, int]: The current window position.
-
-        This property can also be set to move the window::
-
-            # Move window to 100, 100
-            window.position = 100, 100
-        """
-        _, x, y = self._tk.geometry().split("+")
-        return int(x), int(y)
-
-    @position.setter
-    def position(self, value: Tuple[int, int]):
-        self._tk.geometry("+{}+{}".format(value[0], value[1]))
-
-    @property
-    def cursor(self) -> bool:
-        """bool: Should the mouse cursor be visible inside the window?
-
-        This property can also be assigned to::
-
-            # Disable cursor
-            window.cursor = False
-        """
-        return self._cursor
-
-    @cursor.setter
-    def cursor(self, value: bool):
-        if value is True:
-            self._tk.config(cursor="arrow")
-        else:
-            self._tk.config(cursor="none")
-
-        self._cursor = value
-
-    @property
-    def title(self) -> str:
-        """str: Window title.
-
-        This property can also be set::
-
-            window.title = "New Title"
-        """
-        return self._title
-
-    @title.setter
-    def title(self, value: str):
-        self._tk.title(value)
-        self._title = value
-
-    def swap_buffers(self) -> None:
-        """Swap buffers, set viewport, trigger events and increment frame counter"""
-        err = self._ctx.error
-        if err != "GL_NO_ERROR":
-            print(err)
-
-        # Ensure we process events or tkinter will eventually stall.
-        self._tk.update_idletasks()
-        self._tk.update()
-
-        self._gl_widget.tkSwapBuffers()
-        self._frames += 1
-
-    def _set_icon(self, icon_path: str) -> None:
-        self._tk.iconphoto(False, tkinter.PhotoImage(file=icon_path))
-
-    def tk_key_press(self, event: tkinter.Event) -> None:
-        """Handle all queued key press events in tkinter dispatching events to standard methods"""
-        self._key_event_func(event.keysym, self.keys.ACTION_PRESS, self._modifiers)
-
-        self._handle_modifiers(event, True)
-        if event.char:
-            self._unicode_char_entered_func(event.char)
-
-        if self._exit_key is not None and event.keysym == self._exit_key:
-            self.close()
-
-    def tk_key_release(self, event: tkinter.Event) -> None:
-        """Handle all queued key release events in tkinter dispatching events to standard methods
-
-        Args:
-            event (tkinter.Event): The key release event
-        """
-        self._handle_modifiers(event, False)
-        self._key_event_func(event.keysym, self.keys.ACTION_RELEASE, self._modifiers)
-
-    def tk_mouse_motion(self, event: tkinter.Event) -> None:
-        """Handle and translate tkinter mouse position events
-
-        Args:
-            event (tkinter.Event): The mouse motion event
-        """
-        x, y = event.x, event.y
-        dx, dy = self._calc_mouse_delta(x, y)
-
-        if self._mouse_buttons.any:
-            self._mouse_drag_event_func(x, y, dx, dy)
-        else:
-            self._mouse_position_event_func(x, y, dx, dy)
-
-    def tk_mouse_button_press(self, event: tkinter.Event) -> None:
-        """Handle tkinter mouse press events.
-
-        Args:
-            event (tkinter.Event): The mouse button press event
-        """
-        self._handle_modifiers(event, True)
-        button = self._mouse_button_map.get(event.num)
-        if not button:
-            return
-
-        self._handle_mouse_button_state_change(button, True)
-        self._mouse_press_event_func(event.x, event.y, button)
-
-    def tk_mouse_button_release(self, event: tkinter.Event) -> None:
-        """Handle tkinter mouse press events.
-
-        Args:
-            event (tkinter.Event): The mouse button release event
-        """
-        self._handle_modifiers(event, True)
-        button = self._mouse_button_map.get(event.num)
-        if not button:
-            return
-
-        self._handle_mouse_button_state_change(button, False)
-        self._mouse_release_event_func(event.x, event.y, button)
-
-    def tk_mouse_wheel(self, event: tkinter.Event) -> None:
-        """Handle mouse wheel event.
-
-        Args:
-            event (tkinter.Event): The mouse wheel event
-        """
-        self._handle_modifiers(event, True)
-        self._mouse_scroll_event_func(0, event.delta / 120.0)
-
-    def _handle_modifiers(self, event: tkinter.Event, press: bool) -> None:
-        """Update internal key modifiers
-
-        Args:
-            event (tkinter.Event): The key event
-            press (bool): Press or release event
-        """
-        if event.keysym in ["Shift_L", "Shift_R"]:
-            self._modifiers.shift = press
-        elif event.keysym in ["Control_L", "Control_R"]:
-            self._modifiers.ctrl = press
-        elif event.keysym in ["Alt_L", "Alt_R"]:
-            self._modifiers.alt = press
-
-    def tk_resize(self, event) -> None:
-        """tkinter specific window resize event.
-        Forwards resize events to the configured resize function.
-
-        Args:
-            event (tkinter.Event): The resize event
-        """
-        self._width, self._height = event.width, event.height
-        # TODO: How do we know the actual buffer size?
-        self._buffer_width, self._buffer_height = event.width, event.height
-
-        # Race condition when going fullscreen mode.
-        # The moderngl context might not be created yet.
-        if not self._ctx:
-            return
-
-        self.set_default_viewport()
-        self._resize_func(event.width, event.height)
-
-    def tk_close_window(self) -> None:
-        """tkinter close window callback"""
-        self._close_func()
-        self._close = True
-
-    def tk_map(self, event):
-        self._iconify_func(False)
-
-    def tk_unmap(self, event):
-        self._iconify_func(True)
-
-    def destroy(self) -> None:
-        """Destroy logic for tkinter window."""
-        self._tk.destroy()
-
-
-class ModernglTkWindow(OpenGLFrame):
-    def __init__(self, *args, **kwargs):
-        super().__init__(*args, **kwargs)
-
-    def redraw(self):
-        """pyopengltk's own render method."""
-        pass
-
-    def initgl(self):
-        """pyopengltk's user code for initialization."""
-        pass
-
-    def tkResize(self, event):
-        """Should never be called. Event overridden."""
-        raise ValueError("tkResize should never be called. The event is overridden.")
-
-    def tkMap(self, event):
-        """Called when frame goes onto the screen"""
-        # Only create context once
-        # In a window like this we are not likely to lose the context
-        # even when window is minimized.
-        if not getattr(self, "_wid", None):
-            super().tkMap(event)
+from typing import Tuple
+import tkinter
+
+from moderngl_window.context.base import BaseWindow
+from moderngl_window.context.tk.keys import Keys
+from pyopengltk import OpenGLFrame
+
+
+class Window(BaseWindow):
+    #: Name of the window
+    name = "tk"
+    #: tkinter specific key constants
+    keys = Keys
+
+    _mouse_button_map = {
+        1: 1,
+        3: 2,
+        2: 3,
+    }
+
+    def __init__(self, **kwargs):
+        super().__init__(**kwargs)
+
+        self._tk = tkinter.Tk()
+        self._gl_widget = ModernglTkWindow(
+            self._tk, width=self.width, height=self.height
+        )
+        self._gl_widget.pack(fill=tkinter.BOTH, expand=tkinter.YES)
+        self._tk.resizable(self._resizable, self._resizable)
+
+        if self._fullscreen:
+            self._tk.attributes("-fullscreen", True)
+
+        self.cursor = self._cursor
+
+        # Set up events
+        self._gl_widget.bind("<Configure>", self.tk_resize)
+        self._tk.bind("<KeyPress>", self.tk_key_press)
+        self._tk.bind("<KeyRelease>", self.tk_key_release)
+        self._tk.bind("<Motion>", self.tk_mouse_motion)
+        self._tk.bind("<Button>", self.tk_mouse_button_press)
+        self._tk.bind("<ButtonRelease>", self.tk_mouse_button_release)
+        self._tk.bind("<MouseWheel>", self.tk_mouse_wheel)
+        self._tk.bind("<Map>", self.tk_map)
+        self._tk.bind("<Unmap>", self.tk_unmap)
+
+        self._tk.protocol("WM_DELETE_WINDOW", self.tk_close_window)
+
+        self.title = self._title
+
+        # Ensure the window is opened/visible
+        self._tk.update()
+        self._gl_widget.tkMakeCurrent()
+        self.init_mgl_context()
+
+        self.set_default_viewport()
+
+    def _set_fullscreen(self, value: bool) -> None:
+        self._tk.attributes("-fullscreen", value)
+
+    @property
+    def size(self) -> Tuple[int, int]:
+        """Tuple[int, int]: current window size.
+
+        This property also support assignment::
+
+            # Resize the window to 1000 x 1000
+            window.size = 1000, 1000
+        """
+        return self._width, self._height
+
+    @size.setter
+    def size(self, value: Tuple[int, int]):
+        self._tk.geometry("{}x{}".format(value[0], value[1]))
+
+    @property
+    def position(self) -> Tuple[int, int]:
+        """Tuple[int, int]: The current window position.
+
+        This property can also be set to move the window::
+
+            # Move window to 100, 100
+            window.position = 100, 100
+        """
+        _, x, y = self._tk.geometry().split("+")
+        return int(x), int(y)
+
+    @position.setter
+    def position(self, value: Tuple[int, int]):
+        self._tk.geometry("+{}+{}".format(value[0], value[1]))
+
+    @property
+    def cursor(self) -> bool:
+        """bool: Should the mouse cursor be visible inside the window?
+
+        This property can also be assigned to::
+
+            # Disable cursor
+            window.cursor = False
+        """
+        return self._cursor
+
+    @cursor.setter
+    def cursor(self, value: bool):
+        if value is True:
+            self._tk.config(cursor="arrow")
+        else:
+            self._tk.config(cursor="none")
+
+        self._cursor = value
+
+    @property
+    def title(self) -> str:
+        """str: Window title.
+
+        This property can also be set::
+
+            window.title = "New Title"
+        """
+        return self._title
+
+    @title.setter
+    def title(self, value: str):
+        self._tk.title(value)
+        self._title = value
+
+    def swap_buffers(self) -> None:
+        """Swap buffers, set viewport, trigger events and increment frame counter"""
+        err = self._ctx.error
+        if err != "GL_NO_ERROR":
+            print(err)
+
+        # Ensure we process events or tkinter will eventually stall.
+        self._tk.update_idletasks()
+        self._tk.update()
+
+        self._gl_widget.tkSwapBuffers()
+        self._frames += 1
+
+    def _set_icon(self, icon_path: str) -> None:
+        self._tk.iconphoto(False, tkinter.PhotoImage(file=icon_path))
+
+    def tk_key_press(self, event: tkinter.Event) -> None:
+        """Handle all queued key press events in tkinter dispatching events to standard methods"""
+        self._key_event_func(event.keysym, self.keys.ACTION_PRESS, self._modifiers)
+
+        self._handle_modifiers(event, True)
+        if event.char:
+            self._unicode_char_entered_func(event.char)
+
+        if self._exit_key is not None and event.keysym == self._exit_key:
+            self.close()
+
+    def tk_key_release(self, event: tkinter.Event) -> None:
+        """Handle all queued key release events in tkinter dispatching events to standard methods
+
+        Args:
+            event (tkinter.Event): The key release event
+        """
+        self._handle_modifiers(event, False)
+        self._key_event_func(event.keysym, self.keys.ACTION_RELEASE, self._modifiers)
+
+    def tk_mouse_motion(self, event: tkinter.Event) -> None:
+        """Handle and translate tkinter mouse position events
+
+        Args:
+            event (tkinter.Event): The mouse motion event
+        """
+        x, y = event.x, event.y
+        dx, dy = self._calc_mouse_delta(x, y)
+
+        if self._mouse_buttons.any:
+            self._mouse_drag_event_func(x, y, dx, dy)
+        else:
+            self._mouse_position_event_func(x, y, dx, dy)
+
+    def tk_mouse_button_press(self, event: tkinter.Event) -> None:
+        """Handle tkinter mouse press events.
+
+        Args:
+            event (tkinter.Event): The mouse button press event
+        """
+        self._handle_modifiers(event, True)
+        button = self._mouse_button_map.get(event.num)
+        if not button:
+            return
+
+        self._handle_mouse_button_state_change(button, True)
+        self._mouse_press_event_func(event.x, event.y, button)
+
+    def tk_mouse_button_release(self, event: tkinter.Event) -> None:
+        """Handle tkinter mouse press events.
+
+        Args:
+            event (tkinter.Event): The mouse button release event
+        """
+        self._handle_modifiers(event, True)
+        button = self._mouse_button_map.get(event.num)
+        if not button:
+            return
+
+        self._handle_mouse_button_state_change(button, False)
+        self._mouse_release_event_func(event.x, event.y, button)
+
+    def tk_mouse_wheel(self, event: tkinter.Event) -> None:
+        """Handle mouse wheel event.
+
+        Args:
+            event (tkinter.Event): The mouse wheel event
+        """
+        self._handle_modifiers(event, True)
+        self._mouse_scroll_event_func(0, event.delta / 120.0)
+
+    def _handle_modifiers(self, event: tkinter.Event, press: bool) -> None:
+        """Update internal key modifiers
+
+        Args:
+            event (tkinter.Event): The key event
+            press (bool): Press or release event
+        """
+        if event.keysym in ["Shift_L", "Shift_R"]:
+            self._modifiers.shift = press
+        elif event.keysym in ["Control_L", "Control_R"]:
+            self._modifiers.ctrl = press
+        elif event.keysym in ["Alt_L", "Alt_R"]:
+            self._modifiers.alt = press
+
+    def tk_resize(self, event) -> None:
+        """tkinter specific window resize event.
+        Forwards resize events to the configured resize function.
+
+        Args:
+            event (tkinter.Event): The resize event
+        """
+        self._width, self._height = event.width, event.height
+        # TODO: How do we know the actual buffer size?
+        self._buffer_width, self._buffer_height = event.width, event.height
+
+        # Race condition when going fullscreen mode.
+        # The moderngl context might not be created yet.
+        if not self._ctx:
+            return
+
+        self.set_default_viewport()
+        self._resize_func(event.width, event.height)
+
+    def tk_close_window(self) -> None:
+        """tkinter close window callback"""
+        self._close_func()
+        self._close = True
+
+    def tk_map(self, event):
+        self._iconify_func(False)
+
+    def tk_unmap(self, event):
+        self._iconify_func(True)
+
+    def destroy(self) -> None:
+        """Destroy logic for tkinter window."""
+        self._tk.destroy()
+
+
+class ModernglTkWindow(OpenGLFrame):
+    def __init__(self, *args, **kwargs):
+        super().__init__(*args, **kwargs)
+
+    def redraw(self):
+        """pyopengltk's own render method."""
+        pass
+
+    def initgl(self):
+        """pyopengltk's user code for initialization."""
+        pass
+
+    def tkResize(self, event):
+        """Should never be called. Event overridden."""
+        raise ValueError("tkResize should never be called. The event is overridden.")
+
+    def tkMap(self, event):
+        """Called when frame goes onto the screen"""
+        # Only create context once
+        # In a window like this we are not likely to lose the context
+        # even when window is minimized.
+        if not getattr(self, "_wid", None):
+            super().tkMap(event)