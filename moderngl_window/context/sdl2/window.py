--- conflicted
+++ resolved
@@ -1,298 +1,294 @@
-from typing import Tuple
-from ctypes import c_int, c_char_p
-import sdl2
-import sdl2.ext
-import sdl2.video
-
-from moderngl_window.context.base import BaseWindow
-from moderngl_window.context.sdl2.keys import Keys
-
-
-class Window(BaseWindow):
-    """
-    Basic window implementation using SDL2.
-    """
-
-    #: Name of the window
-    name = "sdl2"
-    #: SDL2 specific key constants
-    keys = Keys
-
-    _mouse_button_map = {
-        1: 1,
-        3: 2,
-        2: 3,
-    }
-
-    def __init__(self, **kwargs):
-        super().__init__(**kwargs)
-
-        if sdl2.SDL_Init(sdl2.SDL_INIT_VIDEO) != 0:
-            raise ValueError("Failed to initialize sdl2")
-
-        sdl2.video.SDL_GL_SetAttribute(
-            sdl2.SDL_GL_CONTEXT_MAJOR_VERSION, self.gl_version[0]
-        )
-        sdl2.video.SDL_GL_SetAttribute(
-            sdl2.SDL_GL_CONTEXT_MINOR_VERSION, self.gl_version[1]
-        )
-        sdl2.video.SDL_GL_SetAttribute(
-            sdl2.SDL_GL_CONTEXT_PROFILE_MASK, sdl2.SDL_GL_CONTEXT_PROFILE_CORE
-        )
-        sdl2.video.SDL_GL_SetAttribute(sdl2.SDL_GL_CONTEXT_FORWARD_COMPATIBLE_FLAG, 1)
-        sdl2.video.SDL_GL_SetAttribute(sdl2.SDL_GL_DOUBLEBUFFER, 1)
-        sdl2.video.SDL_GL_SetAttribute(sdl2.SDL_GL_DEPTH_SIZE, 24)
-
-        self.cursor = self._cursor
-
-        if self.samples > 1:
-            sdl2.video.SDL_GL_SetAttribute(sdl2.SDL_GL_MULTISAMPLEBUFFERS, 1)
-            sdl2.video.SDL_GL_SetAttribute(sdl2.SDL_GL_MULTISAMPLESAMPLES, self.samples)
-
-        flags = sdl2.SDL_WINDOW_OPENGL | sdl2.SDL_WINDOW_ALLOW_HIGHDPI
-        if self.fullscreen:
-            flags |= sdl2.SDL_WINDOW_FULLSCREEN_DESKTOP
-        else:
-            if self.resizable:
-                flags |= sdl2.SDL_WINDOW_RESIZABLE
-
-        self._window = sdl2.SDL_CreateWindow(
-            self.title.encode(),
-            sdl2.SDL_WINDOWPOS_UNDEFINED,
-            sdl2.SDL_WINDOWPOS_UNDEFINED,
-            self.width,
-            self.height,
-            flags,
-        )
-
-        if not self._window:
-            raise ValueError("Failed to create window:", sdl2.SDL_GetError())
-
-        self._context = sdl2.SDL_GL_CreateContext(self._window)
-        sdl2.video.SDL_GL_SetSwapInterval(1 if self.vsync else 0)
-        self._buffer_width, self._buffer_height = self._get_drawable_size()
-
-        self.init_mgl_context()
-        self.set_default_viewport()
-
-    def _set_fullscreen(self, value: bool) -> None:
-<<<<<<< HEAD
-        sdl2.SDL_SetWindowFullscreen(self._window, sdl2.SDL_WINDOW_FULLSCREEN_DESKTOP if value else 0)
-=======
-        sdl2.SDL_SetWindowFullscreen(
-            self._window, sdl2.SDL_WINDOW_FULLSCREEN_DESKTOP if value else 0
-        )
->>>>>>> 02352d0b
-
-    def _get_drawable_size(self):
-        x = c_int()
-        y = c_int()
-        sdl2.video.SDL_GL_GetDrawableSize(self._window, x, y)
-        return x.value, y.value
-
-    @property
-    def size(self) -> Tuple[int, int]:
-        """Tuple[int, int]: current window size.
-
-        This property also support assignment::
-
-            # Resize the window to 1000 x 1000
-            window.size = 1000, 1000
-        """
-        return self._width, self._height
-
-    @size.setter
-    def size(self, value: Tuple[int, int]):
-        sdl2.SDL_SetWindowSize(self._window, value[0], value[1])
-        # SDL_SetWindowSize don't trigger a resize event
-        self.resize(value[0], value[1])
-
-    @property
-    def position(self) -> Tuple[int, int]:
-        """Tuple[int, int]: The current window position.
-
-        This property can also be set to move the window::
-
-            # Move window to 100, 100
-            window.position = 100, 100
-        """
-        x = c_int(0)
-        y = c_int(0)
-        sdl2.SDL_GetWindowPosition(self._window, x, y)
-        return x.value, y.value
-
-    @position.setter
-    def position(self, value: Tuple[int, int]):
-        sdl2.SDL_SetWindowPosition(self._window, value[0], value[1])
-
-    @property
-    def cursor(self) -> bool:
-        """bool: Should the mouse cursor be visible inside the window?
-
-        This property can also be assigned to::
-
-            # Disable cursor
-            window.cursor = False
-        """
-        return self._cursor
-
-    @cursor.setter
-    def cursor(self, value: bool):
-        sdl2.SDL_ShowCursor(sdl2.SDL_ENABLE if value else sdl2.SDL_DISABLE)
-        self._cursor = value
-
-    @property
-    def mouse_exclusivity(self) -> bool:
-        """bool: If mouse exclusivity is enabled.
-
-        When you enable mouse-exclusive mode, the mouse cursor is no longer
-        available. It is not merely hidden – no amount of mouse movement
-        will make it leave your application. This is for example useful
-        when you don't want the mouse leaving the screen when rotating
-        a 3d scene.
-
-        This property can also be set::
-
-            window.mouse_exclusivity = True
-        """
-        return self._mouse_exclusivity
-
-    @mouse_exclusivity.setter
-    def mouse_exclusivity(self, value: bool):
-        if value is True:
-            sdl2.SDL_SetRelativeMouseMode(sdl2.SDL_TRUE)
-        else:
-            sdl2.SDL_SetRelativeMouseMode(sdl2.SDL_FALSE)
-
-        self._mouse_exclusivity = value
-
-    @property
-    def title(self) -> str:
-        """str: Window title.
-
-        This property can also be set::
-
-            window.title = "New Title"
-        """
-        return self._title
-
-    @title.setter
-    def title(self, value: str):
-        data = c_char_p(value.encode())
-        sdl2.SDL_SetWindowTitle(self._window, data)
-        self._title = value
-
-    def swap_buffers(self) -> None:
-        """Swap buffers, set viewport, trigger events and increment frame counter"""
-        sdl2.SDL_GL_SwapWindow(self._window)
-        self.set_default_viewport()
-        self.process_events()
-        self._frames += 1
-
-    def resize(self, width, height) -> None:
-        """Resize callback.
-
-        Args:
-            width: New window width
-            height: New window height
-        """
-        self._width = width
-        self._height = height
-        self._buffer_width, self._buffer_height = self._get_drawable_size()
-        self.set_default_viewport()
-
-        super().resize(self._buffer_width, self._buffer_height)
-
-    def _handle_mods(self) -> None:
-        """Update key mods"""
-        mods = sdl2.SDL_GetModState()
-        self._modifiers.shift = mods & sdl2.KMOD_SHIFT
-        self._modifiers.ctrl = mods & sdl2.KMOD_CTRL
-        self._modifiers.alt = mods & sdl2.KMOD_ALT
-
-    def _set_icon(self, icon_path: str) -> None:
-        sdl2.SDL_SetWindowIcon(self._window, sdl2.ext.load_image(icon_path))
-
-    def process_events(self) -> None:
-        """Handle all queued events in sdl2 dispatching events to standard methods"""
-        for event in sdl2.ext.get_events():
-            if event.type == sdl2.SDL_MOUSEMOTION:
-                if self.mouse_states.any:
-                    self._mouse_drag_event_func(
-                        event.motion.x,
-                        event.motion.y,
-                        event.motion.xrel,
-                        event.motion.yrel,
-                    )
-                else:
-                    self._mouse_position_event_func(
-                        event.motion.x,
-                        event.motion.y,
-                        event.motion.xrel,
-                        event.motion.yrel,
-                    )
-
-            elif event.type == sdl2.SDL_MOUSEBUTTONDOWN:
-                self._handle_mods()
-                button = self._mouse_button_map.get(event.button.button, None)
-                if button is not None:
-                    self._handle_mouse_button_state_change(button, True)
-                    self._mouse_press_event_func(
-                        event.motion.x, event.motion.y, button,
-                    )
-
-            elif event.type == sdl2.SDL_MOUSEBUTTONUP:
-                self._handle_mods()
-                button = self._mouse_button_map.get(event.button.button, None)
-                if button is not None:
-                    self._handle_mouse_button_state_change(button, False)
-                    self._mouse_release_event_func(
-                        event.motion.x, event.motion.y, button,
-                    )
-
-            elif event.type in [sdl2.SDL_KEYDOWN, sdl2.SDL_KEYUP]:
-                self._handle_mods()
-
-                if (
-                    self._exit_key is not None
-                    and event.key.keysym.sym == self._exit_key
-                ):
-                    self.close()
-
-                if event.type == sdl2.SDL_KEYDOWN:
-                    self._key_pressed_map[event.key.keysym.sym] = True
-                elif event.type == sdl2.SDL_KEYUP:
-                    self._key_pressed_map[event.key.keysym.sym] = False
-
-                self._key_event_func(event.key.keysym.sym, event.type, self._modifiers)
-
-            elif event.type == sdl2.SDL_TEXTINPUT:
-                self._unicode_char_entered_func(event.text.text.decode())
-
-            elif event.type == sdl2.SDL_MOUSEWHEEL:
-                self._handle_mods()
-                self._mouse_scroll_event_func(
-                    float(event.wheel.x), float(event.wheel.y)
-                )
-
-            elif event.type == sdl2.SDL_QUIT:
-                self.close()
-
-            elif event.type == sdl2.SDL_WINDOWEVENT:
-                if event.window.event == sdl2.SDL_WINDOWEVENT_RESIZED:
-                    self.resize(event.window.data1, event.window.data2)
-                elif event.window.event == sdl2.SDL_WINDOWEVENT_MINIMIZED:
-                    self._iconify_func(True)
-                elif event.window.event == sdl2.SDL_WINDOWEVENT_RESTORED:
-                    self._iconify_func(False)
-
-    def close(self):
-        """Close the window"""
-        super().close()
-        self._close_func()
-
-    def destroy(self) -> None:
-        """Gracefully close the window"""
-        sdl2.SDL_GL_DeleteContext(self._context)
-        sdl2.SDL_DestroyWindow(self._window)
-        sdl2.SDL_Quit()
+from typing import Tuple
+from ctypes import c_int, c_char_p
+import sdl2
+import sdl2.ext
+import sdl2.video
+
+from moderngl_window.context.base import BaseWindow
+from moderngl_window.context.sdl2.keys import Keys
+
+
+class Window(BaseWindow):
+    """
+    Basic window implementation using SDL2.
+    """
+
+    #: Name of the window
+    name = "sdl2"
+    #: SDL2 specific key constants
+    keys = Keys
+
+    _mouse_button_map = {
+        1: 1,
+        3: 2,
+        2: 3,
+    }
+
+    def __init__(self, **kwargs):
+        super().__init__(**kwargs)
+
+        if sdl2.SDL_Init(sdl2.SDL_INIT_VIDEO) != 0:
+            raise ValueError("Failed to initialize sdl2")
+
+        sdl2.video.SDL_GL_SetAttribute(
+            sdl2.SDL_GL_CONTEXT_MAJOR_VERSION, self.gl_version[0]
+        )
+        sdl2.video.SDL_GL_SetAttribute(
+            sdl2.SDL_GL_CONTEXT_MINOR_VERSION, self.gl_version[1]
+        )
+        sdl2.video.SDL_GL_SetAttribute(
+            sdl2.SDL_GL_CONTEXT_PROFILE_MASK, sdl2.SDL_GL_CONTEXT_PROFILE_CORE
+        )
+        sdl2.video.SDL_GL_SetAttribute(sdl2.SDL_GL_CONTEXT_FORWARD_COMPATIBLE_FLAG, 1)
+        sdl2.video.SDL_GL_SetAttribute(sdl2.SDL_GL_DOUBLEBUFFER, 1)
+        sdl2.video.SDL_GL_SetAttribute(sdl2.SDL_GL_DEPTH_SIZE, 24)
+
+        self.cursor = self._cursor
+
+        if self.samples > 1:
+            sdl2.video.SDL_GL_SetAttribute(sdl2.SDL_GL_MULTISAMPLEBUFFERS, 1)
+            sdl2.video.SDL_GL_SetAttribute(sdl2.SDL_GL_MULTISAMPLESAMPLES, self.samples)
+
+        flags = sdl2.SDL_WINDOW_OPENGL | sdl2.SDL_WINDOW_ALLOW_HIGHDPI
+        if self.fullscreen:
+            flags |= sdl2.SDL_WINDOW_FULLSCREEN_DESKTOP
+        else:
+            if self.resizable:
+                flags |= sdl2.SDL_WINDOW_RESIZABLE
+
+        self._window = sdl2.SDL_CreateWindow(
+            self.title.encode(),
+            sdl2.SDL_WINDOWPOS_UNDEFINED,
+            sdl2.SDL_WINDOWPOS_UNDEFINED,
+            self.width,
+            self.height,
+            flags,
+        )
+
+        if not self._window:
+            raise ValueError("Failed to create window:", sdl2.SDL_GetError())
+
+        self._context = sdl2.SDL_GL_CreateContext(self._window)
+        sdl2.video.SDL_GL_SetSwapInterval(1 if self.vsync else 0)
+        self._buffer_width, self._buffer_height = self._get_drawable_size()
+
+        self.init_mgl_context()
+        self.set_default_viewport()
+
+    def _set_fullscreen(self, value: bool) -> None:
+        sdl2.SDL_SetWindowFullscreen(
+            self._window, sdl2.SDL_WINDOW_FULLSCREEN_DESKTOP if value else 0
+        )
+
+    def _get_drawable_size(self):
+        x = c_int()
+        y = c_int()
+        sdl2.video.SDL_GL_GetDrawableSize(self._window, x, y)
+        return x.value, y.value
+
+    @property
+    def size(self) -> Tuple[int, int]:
+        """Tuple[int, int]: current window size.
+
+        This property also support assignment::
+
+            # Resize the window to 1000 x 1000
+            window.size = 1000, 1000
+        """
+        return self._width, self._height
+
+    @size.setter
+    def size(self, value: Tuple[int, int]):
+        sdl2.SDL_SetWindowSize(self._window, value[0], value[1])
+        # SDL_SetWindowSize don't trigger a resize event
+        self.resize(value[0], value[1])
+
+    @property
+    def position(self) -> Tuple[int, int]:
+        """Tuple[int, int]: The current window position.
+
+        This property can also be set to move the window::
+
+            # Move window to 100, 100
+            window.position = 100, 100
+        """
+        x = c_int(0)
+        y = c_int(0)
+        sdl2.SDL_GetWindowPosition(self._window, x, y)
+        return x.value, y.value
+
+    @position.setter
+    def position(self, value: Tuple[int, int]):
+        sdl2.SDL_SetWindowPosition(self._window, value[0], value[1])
+
+    @property
+    def cursor(self) -> bool:
+        """bool: Should the mouse cursor be visible inside the window?
+
+        This property can also be assigned to::
+
+            # Disable cursor
+            window.cursor = False
+        """
+        return self._cursor
+
+    @cursor.setter
+    def cursor(self, value: bool):
+        sdl2.SDL_ShowCursor(sdl2.SDL_ENABLE if value else sdl2.SDL_DISABLE)
+        self._cursor = value
+
+    @property
+    def mouse_exclusivity(self) -> bool:
+        """bool: If mouse exclusivity is enabled.
+
+        When you enable mouse-exclusive mode, the mouse cursor is no longer
+        available. It is not merely hidden – no amount of mouse movement
+        will make it leave your application. This is for example useful
+        when you don't want the mouse leaving the screen when rotating
+        a 3d scene.
+
+        This property can also be set::
+
+            window.mouse_exclusivity = True
+        """
+        return self._mouse_exclusivity
+
+    @mouse_exclusivity.setter
+    def mouse_exclusivity(self, value: bool):
+        if value is True:
+            sdl2.SDL_SetRelativeMouseMode(sdl2.SDL_TRUE)
+        else:
+            sdl2.SDL_SetRelativeMouseMode(sdl2.SDL_FALSE)
+
+        self._mouse_exclusivity = value
+
+    @property
+    def title(self) -> str:
+        """str: Window title.
+
+        This property can also be set::
+
+            window.title = "New Title"
+        """
+        return self._title
+
+    @title.setter
+    def title(self, value: str):
+        data = c_char_p(value.encode())
+        sdl2.SDL_SetWindowTitle(self._window, data)
+        self._title = value
+
+    def swap_buffers(self) -> None:
+        """Swap buffers, set viewport, trigger events and increment frame counter"""
+        sdl2.SDL_GL_SwapWindow(self._window)
+        self.set_default_viewport()
+        self.process_events()
+        self._frames += 1
+
+    def resize(self, width, height) -> None:
+        """Resize callback.
+
+        Args:
+            width: New window width
+            height: New window height
+        """
+        self._width = width
+        self._height = height
+        self._buffer_width, self._buffer_height = self._get_drawable_size()
+        self.set_default_viewport()
+
+        super().resize(self._buffer_width, self._buffer_height)
+
+    def _handle_mods(self) -> None:
+        """Update key mods"""
+        mods = sdl2.SDL_GetModState()
+        self._modifiers.shift = mods & sdl2.KMOD_SHIFT
+        self._modifiers.ctrl = mods & sdl2.KMOD_CTRL
+        self._modifiers.alt = mods & sdl2.KMOD_ALT
+
+    def _set_icon(self, icon_path: str) -> None:
+        sdl2.SDL_SetWindowIcon(self._window, sdl2.ext.load_image(icon_path))
+
+    def process_events(self) -> None:
+        """Handle all queued events in sdl2 dispatching events to standard methods"""
+        for event in sdl2.ext.get_events():
+            if event.type == sdl2.SDL_MOUSEMOTION:
+                if self.mouse_states.any:
+                    self._mouse_drag_event_func(
+                        event.motion.x,
+                        event.motion.y,
+                        event.motion.xrel,
+                        event.motion.yrel,
+                    )
+                else:
+                    self._mouse_position_event_func(
+                        event.motion.x,
+                        event.motion.y,
+                        event.motion.xrel,
+                        event.motion.yrel,
+                    )
+
+            elif event.type == sdl2.SDL_MOUSEBUTTONDOWN:
+                self._handle_mods()
+                button = self._mouse_button_map.get(event.button.button, None)
+                if button is not None:
+                    self._handle_mouse_button_state_change(button, True)
+                    self._mouse_press_event_func(
+                        event.motion.x, event.motion.y, button,
+                    )
+
+            elif event.type == sdl2.SDL_MOUSEBUTTONUP:
+                self._handle_mods()
+                button = self._mouse_button_map.get(event.button.button, None)
+                if button is not None:
+                    self._handle_mouse_button_state_change(button, False)
+                    self._mouse_release_event_func(
+                        event.motion.x, event.motion.y, button,
+                    )
+
+            elif event.type in [sdl2.SDL_KEYDOWN, sdl2.SDL_KEYUP]:
+                self._handle_mods()
+
+                if (
+                    self._exit_key is not None
+                    and event.key.keysym.sym == self._exit_key
+                ):
+                    self.close()
+
+                if event.type == sdl2.SDL_KEYDOWN:
+                    self._key_pressed_map[event.key.keysym.sym] = True
+                elif event.type == sdl2.SDL_KEYUP:
+                    self._key_pressed_map[event.key.keysym.sym] = False
+
+                self._key_event_func(event.key.keysym.sym, event.type, self._modifiers)
+
+            elif event.type == sdl2.SDL_TEXTINPUT:
+                self._unicode_char_entered_func(event.text.text.decode())
+
+            elif event.type == sdl2.SDL_MOUSEWHEEL:
+                self._handle_mods()
+                self._mouse_scroll_event_func(
+                    float(event.wheel.x), float(event.wheel.y)
+                )
+
+            elif event.type == sdl2.SDL_QUIT:
+                self.close()
+
+            elif event.type == sdl2.SDL_WINDOWEVENT:
+                if event.window.event == sdl2.SDL_WINDOWEVENT_RESIZED:
+                    self.resize(event.window.data1, event.window.data2)
+                elif event.window.event == sdl2.SDL_WINDOWEVENT_MINIMIZED:
+                    self._iconify_func(True)
+                elif event.window.event == sdl2.SDL_WINDOWEVENT_RESTORED:
+                    self._iconify_func(False)
+
+    def close(self):
+        """Close the window"""
+        super().close()
+        self._close_func()
+
+    def destroy(self) -> None:
+        """Gracefully close the window"""
+        sdl2.SDL_GL_DeleteContext(self._context)
+        sdl2.SDL_DestroyWindow(self._window)
+        sdl2.SDL_Quit()