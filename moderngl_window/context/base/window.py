--- conflicted
+++ resolved
@@ -1,1264 +1,1262 @@
-from argparse import ArgumentParser, Namespace
-from functools import wraps
-from pathlib import Path
-import logging
-import sys
-import weakref
-from typing import Any, Tuple, Type
-
-import moderngl
-from moderngl_window.context.base import KeyModifiers, BaseKeys
-from moderngl_window.timers.base import BaseTimer
-from moderngl_window import resources
-from moderngl_window.geometry.attributes import AttributeNames
-from moderngl_window.meta import (
-    TextureDescription,
-    ProgramDescription,
-    SceneDescription,
-    DataDescription,
-)
-from moderngl_window.loaders.texture.icon import IconLoader
-from moderngl_window.scene import Scene
-
-logger = logging.getLogger(__name__)
-
-
-def require_callable(func):
-    """Decorator ensuring assigned callbacks are valid callables"""
-    @wraps(func)
-    def wrapper(*args, **kwargs):
-        if not callable(args[1]):
-            raise ValueError("{} is not a callable".format(args[1]))
-        return func(*args, **kwargs)
-    return wrapper
-
-
-class MouseButtons:
-    """Maps what button id to a name"""
-    left = 1
-    right = 2
-    middle = 3
-
-
-class MouseButtonStates:
-    """Namespace for storing the current mouse button states"""
-    left = False
-    right = False
-    middle = False
-
-    @property
-    def any(self):
-        """bool: if any mouse buttons are pressed"""
-        return self.left or self.right or self.middle
-
-    def __repr__(self) -> str:
-        return str(self)
-
-    def __str__(self) -> str:
-        return "<MouseButtonStates left={} right={} middle={}".format(self.left, self.right, self.middle)
-
-
-class BaseWindow:
-    """
-    Helper base class for a generic window implementation
-    """
-    #: Name of the window. For example ``pyglet``, ``glfw``
-    name = None
-    #: Window specific key constants
-    keys = BaseKeys
-    #: Mouse button enum
-    mouse = MouseButtons
-
-    def __init__(self, title="ModernGL", gl_version=(3, 3), size=(1280, 720), resizable=True,
-                 fullscreen=False, vsync=True, aspect_ratio: float = None, samples=0, cursor=True,
-                 **kwargs):
-        """Initialize a window instance.
-
-        Args:
-            title (str): The window title
-            gl_version (tuple): Major and minor version of the opengl context to create
-            size (tuple): Window size x, y
-            resizable (bool): Should the window be resizable?
-            fullscreen (bool): Open window in fullsceeen mode
-            vsync (bool): Enable/disable vsync
-            aspect_ratio (float): The desired fixed aspect ratio. Can be set to ``None`` to make
-                                  aspect ratio be based on the actual window size.
-            samples (int): Number of MSAA samples for the default framebuffer
-            cursor (bool): Enable/disable displaying the cursor inside the window
-        """
-        # Window parameters
-        self._title = title
-        self._gl_version = gl_version
-        self._width, self._height = int(size[0]), int(size[1])
-        self._resizable = resizable
-        self._buffer_width, self._buffer_height = size
-        self._fullscreen = fullscreen
-        self._vsync = vsync
-        self._fixed_aspect_ratio = aspect_ratio
-        self._samples = samples
-        self._cursor = cursor
-        self._exit_key = self.keys.ESCAPE
-
-        # Callback functions
-        self._render_func = dummy_func
-        self._resize_func = dummy_func
-        self._close_func = dummy_func
-        self._iconify_func = dummy_func
-        self._key_event_func = dummy_func
-        self._mouse_position_event_func = dummy_func
-        self._mouse_press_event_func = dummy_func
-        self._mouse_release_event_func = dummy_func
-        self._mouse_drag_event_func = dummy_func
-        self._mouse_scroll_event_func = dummy_func
-        self._unicode_char_entered_func = dummy_func
-
-        # Internal states
-        self._ctx = None  # type: moderngl.Context
-        self._viewport = None
-        self._position = 0, 0
-        self._frames = 0  # Frame counter
-        self._close = False
-        self._config = None
-        self._key_pressed_map = {}
-        self._modifiers = KeyModifiers()
-        self._mouse_buttons = MouseButtonStates()
-        # Manual tracking of mouse position used by some windows
-        self._mouse_pos = 0, 0
-        self._mouse_exclusivity = False
-
-        # Do not allow resize in fullscreen
-        if self._fullscreen:
-            self._resizable = False
-
-        if not self.keys:
-            raise ValueError("Window class {} missing keys attribute".format(self.__class__))
-
-    def init_mgl_context(self) -> None:
-        """
-        Create or assign a ModernGL context. If no context is supplied a context will be
-        created using the window's ``gl_version``.
-
-        Keyword Args:
-            ctx: An optional custom ModernGL context
-        """
-        self._ctx = moderngl.create_context(require=self.gl_version_code)
-        err = self._ctx.error
-        if err != "GL_NO_ERROR":
-            logger.info("Consumed the following error during context creation: %s", err)
-
-    @property
-    def ctx(self) -> moderngl.Context:
-        """moderngl.Context: The ModernGL context for the window"""
-        return self._ctx
-
-    @property
-    def fbo(self) -> moderngl.Framebuffer:
-        """moderngl.Framebuffer: The default framebuffer"""
-        return self._ctx.screen
-
-    @property
-    def title(self) -> str:
-        """str: Window title.
-
-        This property can also be set::
-
-            window.title = "New Title"
-        """
-        return self._title
-
-    @title.setter
-    def title(self, value: str):
-        self._title = value
-
-    @property
-    def exit_key(self) -> Any:
-        """Get or set the exit/close key for the window.
-
-        Pressing this key will close the window.
-
-        By default the ``ESCAPE`` is set, but this can be overridden or disabled::
-
-            # Default exit key
-            window.exit_key = window.keys.ESCAPE
-
-            # Set some other random exit key
-            window.exit_key = window.keys.Q
-
-            # Disable the exit key
-            window.exit_key = None
-        """
-        return self._exit_key
-
-    @exit_key.setter
-    def exit_key(self, value: Any):
-        self._exit_key = value
-
-    @property
-    def gl_version(self) -> Tuple[int, int]:
-        """Tuple[int, int]: (major, minor) required OpenGL version"""
-        return self._gl_version
-
-    @property
-    def width(self) -> int:
-        """int: The current window width"""
-        return self._width
-
-    @property
-    def height(self) -> int:
-        """int: The current window height"""
-        return self._height
-
-    @property
-    def size(self) -> Tuple[int, int]:
-        """Tuple[int, int]: current window size.
-
-        This property also support assignment::
-
-            # Resize the window to 1000 x 1000
-            window.size = 1000, 1000
-        """
-        return self._width, self._height
-
-    @size.setter
-    def size(self, value: Tuple[int, int]):
-        self._width, self._height = int(value[0]), int(value[1])
-
-    @property
-    def buffer_width(self) -> int:
-        """int: the current window buffer width"""
-        return self._buffer_width
-
-    @property
-    def buffer_height(self) -> int:
-        """int: the current window buffer height"""
-        return self._buffer_height
-
-    @property
-    def buffer_size(self) -> Tuple[int, int]:
-        """Tuple[int, int]: tuple with the current window buffer size"""
-        return self._buffer_width, self._buffer_height
-
-    @property
-    def position(self) -> Tuple[int, int]:
-        """Tuple[int, int]: The current window position.
-
-        This property can also be set to move the window::
-
-            # Move window to 100, 100
-            window.position = 100, 100
-        """
-        return self._position
-
-    @position.setter
-    def position(self, value: Tuple[int, int]):
-        self._position = int(value[0]), int(value[1])
-
-    @property
-    def pixel_ratio(self) -> float:
-        """float: The framebuffer/window size ratio"""
-        return self.buffer_size[0] / self.size[0]
-
-    @property
-    def viewport(self) -> Tuple[int, int, int, int]:
-        """Tuple[int, int, int, int]: current window viewport"""
-        return self._viewport
-
-    @property
-    def viewport_size(self) -> Tuple[int, int]:
-        """Tuple[int,int]: Size of the viewport.
-
-        Equivalent to ``self.viewport[2], self.viewport[3]``
-        """
-        return self._viewport[2], self._viewport[3]
-
-    @property
-    def viewport_width(self) -> int:
-        """int: The width of the viewport.
-
-        Equivalent to ``self.viewport[2]``.
-        """
-        return self.viewport[2]
-
-    @property
-    def viewport_height(self) -> int:
-        """int: The height of the viewport
-
-        Equivalent to ``self.viewport[3]``.
-        """
-        return self.viewport[3]
-
-    @property
-    def frames(self) -> int:
-        """int: Number of frames rendered"""
-        return self._frames
-
-    @property
-    def resizable(self) -> bool:
-        """bool: Window is resizable"""
-        return self._resizable
-
-    @resizable.setter
-    def resizable(self, value: bool) -> None:
-        self._resizable = value
-
-    @property
-    def fullscreen(self) -> bool:
-        """bool: Window is in fullscreen mode"""
-        return self._fullscreen
-
-    @fullscreen.setter
-    def fullscreen(self, value: bool) -> None:
-        self._set_fullscreen(value)
-        self._fullscreen = value
-
-    @property
-    def config(self) -> 'WindowConfig':
-        """Get the current WindowConfig instance
-
-        This property can also be set.
-        Assinging a WindowConfig instance will automatically
-        set up the necessary event callback methods::
-
-            window.config = window_config_instance
-        """
-        if self._config is not None:
-            return self._config()
-
-        return None
-
-    @property
-    def vsync(self) -> bool:
-        """bool: vertical sync enabled/disabled"""
-        return self._vsync
-
-    @property
-    def aspect_ratio(self) -> float:
-        """float: The current aspect ratio of the window.
-        If a fixed aspect ratio was passed to the window
-        initializer this value will always be returned.
-        Otherwise ``width / height`` will be returned.
-
-        This property is read only.
-        """
-        if self._fixed_aspect_ratio:
-            return self._fixed_aspect_ratio
-
-        return self.width / self.height
-
-    @property
-    def fixed_aspect_ratio(self):
-        """float: The fixed aspect ratio for the window.
-
-        Can be set to ``None`` to disable fixed aspect ratio
-        making the aspect ratio adjust to the actual window size
-
-        This will affects how the viewport is calculated and
-        the reported value from the ``aspect_ratio`` property::
-
-            # Enabled fixed aspect ratio
-            window.fixed_aspect_ratio = 16 / 9
-
-            # Disable fixed aspect ratio
-            window.fixed_aspect_ratio = None
-        """
-        return self._fixed_aspect_ratio
-
-    @fixed_aspect_ratio.setter
-    def fixed_aspect_ratio(self, value: float):
-        self._fixed_aspect_ratio = value
-
-    @property
-    def samples(self) -> float:
-        """float: Number of Multisample anti-aliasing (MSAA) samples"""
-        return self._samples
-
-    @property
-    def cursor(self) -> bool:
-        """bool: Should the mouse cursor be visible inside the window?
-
-        This property can also be assigned to::
-
-            # Disable cursor
-            window.cursor = False
-        """
-        return self._cursor
-
-    @cursor.setter
-    def cursor(self, value: bool):
-        self._cursor = value
-
-    @property
-    def mouse_exclusivity(self) -> bool:
-        """bool: If mouse exclusivity is enabled.
-
-        When you enable mouse-exclusive mode, the mouse cursor is no longer
-        available. It is not merely hidden – no amount of mouse movement
-        will make it leave your application. This is for example useful
-        when you don't want the mouse leaving the screen when rotating
-        a 3d scene.
-
-        This property can also be set::
-
-            window.mouse_exclusivity = True
-        """
-        return self._mouse_exclusivity
-
-    @mouse_exclusivity.setter
-    def mouse_exclusivity(self, value: bool):
-        self._mouse_exclusivity = value
-
-    @config.setter
-    def config(self, config):
-        self.render_func = getattr(config, 'render', dummy_func)
-        self.resize_func = getattr(config, 'resize', dummy_func)
-        self.close_func = getattr(config, 'close', dummy_func)
-        self.iconify_func = getattr(config, 'iconify', dummy_func)
-        self.key_event_func = getattr(config, 'key_event', dummy_func)
-        self.mouse_position_event_func = getattr(config, 'mouse_position_event', dummy_func)
-        self.mouse_press_event_func = getattr(config, 'mouse_press_event', dummy_func)
-        self.mouse_release_event_func = getattr(config, 'mouse_release_event', dummy_func)
-        self.mouse_drag_event_func = getattr(config, 'mouse_drag_event', dummy_func)
-        self.mouse_scroll_event_func = getattr(config, 'mouse_scroll_event', dummy_func)
-        self.unicode_char_entered_func = getattr(config, 'unicode_char_entered', dummy_func)
-
-        self._config = weakref.ref(config)
-
-    @property
-    def render_func(self):
-        """callable: The render callable
-
-        This property can also be used to assign a callable.
-        """
-        return self._render_func
-
-    @render_func.setter
-    @require_callable
-    def render_func(self, func):
-        self._render_func = func
-
-    @property
-    def resize_func(self):
-        """callable: Get or set the resize callable"""
-        return self._resize_func
-
-    @resize_func.setter
-    @require_callable
-    def resize_func(self, func):
-        self._resize_func = func
-
-    @property
-    def close_func(self):
-        """callable: Get or set the close callable"""
-        return self._close_func
-
-    @close_func.setter
-    @require_callable
-    def close_func(self, func):
-        self._close_func = func
-
-    @property
-    def iconify_func(self):
-        """callable: Get or set ehe iconify/show/hide callable"""
-        return self._iconify_func
-
-    @iconify_func.setter
-    @require_callable
-    def iconify_func(self, func):
-        self._iconify_func = func
-
-    @property
-    def key_event_func(self):
-        """callable: Get or set the key_event callable"""
-        return self._key_event_func
-
-    @key_event_func.setter
-    @require_callable
-    def key_event_func(self, func):
-        self._key_event_func = func
-
-    @property
-    def mouse_position_event_func(self):
-        """callable: Get or set the mouse_position callable"""
-        return self._mouse_position_event_func
-
-    @mouse_position_event_func.setter
-    @require_callable
-    def mouse_position_event_func(self, func):
-        self._mouse_position_event_func = func
-
-    @property
-    def mouse_drag_event_func(self):
-        """callable: Get or set the mouse_drag callable"""
-        return self._mouse_drag_event_func
-
-    @mouse_drag_event_func.setter
-    @require_callable
-    def mouse_drag_event_func(self, func):
-        self._mouse_drag_event_func = func
-
-    @property
-    def mouse_press_event_func(self):
-        """callable: Get or set the mouse_press callable"""
-        return self._mouse_press_event_func
-
-    @mouse_press_event_func.setter
-    @require_callable
-    def mouse_press_event_func(self, func):
-        self._mouse_press_event_func = func
-
-    @property
-    def mouse_release_event_func(self):
-        """callable: Get or set the mouse_release callable"""
-        return self._mouse_release_event_func
-
-    @mouse_release_event_func.setter
-    @require_callable
-    def mouse_release_event_func(self, func):
-        self._mouse_release_event_func = func
-
-    @property
-    def unicode_char_entered_func(self):
-        """callable: Get or set the unicode_char_entered callable"""
-        return self._unicode_char_entered_func
-
-    @unicode_char_entered_func.setter
-    @require_callable
-    def unicode_char_entered_func(self, func):
-        self._unicode_char_entered_func = func
-
-    @property
-    def mouse_scroll_event_func(self):
-        """callable: Get or set the mouse_scroll_event calable"""
-        return self._mouse_scroll_event_func
-
-    @mouse_scroll_event_func.setter
-    @require_callable
-    def mouse_scroll_event_func(self, func):
-        self._mouse_scroll_event_func = func
-
-    @property
-    def modifiers(self) -> Type[KeyModifiers]:
-        """(KeyModifiers) The current keyboard modifiers"""
-        return self._modifiers
-
-    @property
-    def mouse_states(self) -> MouseButtonStates:
-        """MouseButtonStates: Mouse button state structure.
-
-        The current mouse button states.
-
-        .. code::
-
-            window.mouse_buttons.left
-            window.mouse_buttons.right
-            window.mouse_buttons.middle
-        """
-        return self._mouse_buttons
-
-    def _handle_mouse_button_state_change(self, button: int, pressed: bool):
-        """Updates the internal mouse button state object.
-
-        Args:
-            button (int): The button number [1, 2 or 3]
-            pressed (bool): Pressed (True) or released (False)
-        """
-        if button == self.mouse.left:
-            self._mouse_buttons.left = pressed
-        elif button == self.mouse.right:
-            self._mouse_buttons.right = pressed
-        elif button == self.mouse.middle:
-            self._mouse_buttons.middle = pressed
-        else:
-            raise ValueError("Incompatible mouse button number: {}".format(button))
-
-    def is_key_pressed(self, key) -> bool:
-        """Returns: The press state of a key"""
-        return self._key_pressed_map.get(key) is True
-
-    @property
-    def is_closing(self) -> bool:
-        """bool: Is the window about to close?"""
-        return self._close
-
-    def close(self) -> None:
-        """Signal for the window to close"""
-        self._close = True
-        self.close_func()
-
-    def use(self):
-        """Bind the window's framebuffer"""
-        self._ctx.screen.use()
-
-    def clear(self, red=0.0, green=0.0, blue=0.0, alpha=0.0, depth=1.0, viewport=None):
-        """
-        Binds and clears the default framebuffer
-
-        Args:
-            red (float): color component
-            green (float): color component
-            blue (float): color component
-            alpha (float): alpha component
-            depth (float): depth value
-            viewport (tuple): The viewport
-        """
-        self.use()
-        self._ctx.clear(red=red, green=green, blue=blue, alpha=alpha, depth=depth, viewport=viewport)
-
-    def render(self, time=0.0, frame_time=0.0) -> None:
-        """
-        Renders a frame by calling the configured render callback
-
-        Keyword Args:
-            time (float): Current time in seconds
-            frame_time (float): Delta time from last frame in seconds
-        """
-        self.render_func(time, frame_time)
-
-    def swap_buffers(self) -> None:
-        """
-        Library specific buffer swap method. Must be overridden.
-        """
-        raise NotImplementedError()
-
-    def resize(self, width, height) -> None:
-        """
-        Should be called every time window is resized
-        so the example can adapt to the new size if needed
-        """
-        if self._resize_func:
-            self._resize_func(width, height)
-
-<<<<<<< HEAD
-    def set_icon(self, icon_path: str) -> None:
-        """
-        A library specific destroy method is required
-        """
-        loader = IconLoader(TextureDescription(path=icon_path))
-        resolved_path = loader.find_icon()
-        self._set_icon(resolved_path)
-
-    def _set_icon(self, icon_path: str) -> None:
-        raise NotImplementedError(f"Setting an icon is currently not supported by Window-type: {self.name}")
-=======
-    def _set_fullscreen(self, value: bool) -> None:
-        """
-        A library specific destroy method is required
-        """
-        raise NotImplementedError("Toggling fullscreen is currently not supported by Window-type: {}".format(self.name))
->>>>>>> 7699b620
-
-    def destroy(self) -> None:
-        """
-        A library specific destroy method is required
-        """
-        raise NotImplementedError()
-
-    def set_default_viewport(self) -> None:
-        """
-        Calculates the and sets the viewport based on window configuration.
-
-        The viewport will based on the configured fixed aspect ratio if set.
-        If no fixed aspect ratio is set the viewport will be scaled
-        to the entire window size regardless of size.
-
-        Will add black borders and center the viewport if the window
-        do not match the configured viewport (fixed only)
-        """
-        if self._fixed_aspect_ratio:
-            expected_width = int(self._buffer_height * self._fixed_aspect_ratio)
-            expected_height = int(expected_width / self._fixed_aspect_ratio)
-
-            if expected_width > self._buffer_width:
-                expected_width = self._buffer_width
-                expected_height = int(expected_width / self._fixed_aspect_ratio)
-
-            blank_space_x = self._buffer_width - expected_width
-            blank_space_y = self._buffer_height - expected_height
-
-            self._viewport = (
-                blank_space_x // 2,
-                blank_space_y // 2,
-                expected_width,
-                expected_height,
-            )
-        else:
-            self._viewport = (0, 0, self._buffer_width, self._buffer_height)
-
-        self._ctx.viewport = self._viewport
-
-    @property
-    def gl_version_code(self) -> int:
-        """int: Generates the version code integer for the selected OpenGL version.
-
-        gl_version (4, 1) returns 410
-        """
-        return self.gl_version[0] * 100 + self.gl_version[1] * 10
-
-    def print_context_info(self):
-        """Prints moderngl context info."""
-        logger.info("Context Version:")
-        logger.info('ModernGL: %s', moderngl.__version__)
-        logger.info('vendor: %s', self._ctx.info['GL_VENDOR'])
-        logger.info('renderer: %s', self._ctx.info['GL_RENDERER'])
-        logger.info('version: %s', self._ctx.info['GL_VERSION'])
-        logger.info('python: %s', sys.version)
-        logger.info('platform: %s', sys.platform)
-        logger.info('code: %s', self._ctx.version_code)
-
-        # Consume potential glerror from querying info
-        err = self._ctx.error
-        if err != 'GL_NO_ERROR':
-            logger.warning('glerror consumed after getting context info: %s', err)
-
-    def _calc_mouse_delta(self, xpos: int, ypos: int) -> Tuple[int, int]:
-        """Calculates the mouse position delta for events not support this.
-
-        Args:
-            xpos (int): current mouse x
-            ypos (int): current mouse y
-        Returns:
-            Tuple[int, int]: The x, y delta values
-        """
-        dx, dy = xpos - self._mouse_pos[0], ypos - self._mouse_pos[1]
-        self._mouse_pos = xpos, ypos
-        return dx, dy
-
-
-class WindowConfig:
-    """
-    Creating a ``WindowConfig`` instance is the simplest interface
-    this library provides to open and window, handle inputs and provide simple
-    shortcut method for loading basic resources. It's appropriate
-    for projects with basic needs.
-
-    Example:
-
-    .. code:: python
-
-        import moderngl_window
-
-        class MyConfig(moderngl_window.WindowConfig):
-            gl_version = (3, 3)
-            window_size = (1920, 1080)
-            aspect_ratio = 16 / 9
-            title = "My Config"
-            resizable = False
-            samples = 8
-
-            def __init__(self, **kwargs):
-                super().__init__(**kwargs)
-                # Do other initialization here
-
-            def render(self, time: float, frametime: float):
-                # Render stuff here with ModernGL
-
-            def resize(self, width: int, height: int):
-                print("Window was resized. buffer size is {} x {}".format(width, height))
-
-            def mouse_position_event(self, x, y, dx, dy):
-                print("Mouse position:", x, y)
-
-            def mouse_press_event(self, x, y, button):
-                print("Mouse button {} pressed at {}, {}".format(button, x, y))
-
-            def mouse_release_event(self, x: int, y: int, button: int):
-                print("Mouse button {} released at {}, {}".format(button, x, y))
-
-            def key_event(self, key, action, modifiers):
-                print(key, action, modifiers)
-    """
-    window_size = (1280, 720)
-    """
-    Size of the window.
-
-    .. code:: python
-
-        # Default value
-        window_size = (1280, 720)
-    """
-    vsync = True
-    """
-    Enable or disable vsync.
-
-    .. code:: python
-
-        # Default value
-        vsync = True
-
-    """
-    fullscreen = False
-    """
-    Open the window in fullscreen mode.
-
-    .. code:: python
-
-        # Default value
-        fullscreen = False
-    """
-    resizable = True
-    """
-    Determines of the window should be resizable
-
-    .. code:: python
-
-        # Default value
-        resizable = True
-    """
-    gl_version = (3, 3)
-    """
-    The minimum required OpenGL version required
-
-    .. code:: python
-
-        # Default value
-        gl_version = (3, 3)
-    """
-    title = "Example"
-    """
-    Title of the window
-
-    .. code:: python
-
-        # Default value
-        title = "Example"
-    """
-    aspect_ratio = 16 / 9
-    """
-    The enforced aspect ratio of the viewport. When specified back borders
-    will be calculated both vertically and horizontally if needed.
-
-    This property can be set to ``None`` to disable the fixed viewport system.
-
-    .. code:: python
-
-        # Default value
-        aspect_ratio = 16 / 9
-    """
-    clear_color = (0.0, 0.0, 0.0, 0.0)
-    """
-    The color the active framebuffer is cleared with.
-    This attribute is expected to be in the form of ``(r, g, b, a)`` in the range ``[0.0, 1.0]``
-
-    If the value is `None` the screen will not be cleared every frame.
-
-    .. code:: python
-
-        # Default value
-        clear_color = (0.0, 0.0, 0.0, 0.0)
-        # Disable screen clearing
-        clear_color = None
-    """
-    cursor = True
-    """
-    Determines if the mouse cursor should be visible inside the window.
-    If enabled on some platforms
-
-    .. code:: python
-
-        # Default value
-        cursor = True
-    """
-    samples = 0
-    """
-    Number of samples to use in multisampling.
-
-    .. code:: python
-
-        # Default value
-        samples = 4
-    """
-    resource_dir = None
-    """
-    Absolute path to your resource directory containing textures, scenes,
-    shaders/programs or data files. The ``load_`` methods in this class will
-    look for resources in this path. This attribute can be a ``str`` or
-    a ``pathlib.Path``.
-
-    .. code:: python
-
-        # Default value
-        resource_dir = None
-    """
-    log_level = logging.INFO
-    """
-    Sets the log level for this library using the standard `logging` module.
-
-    .. code:: python
-
-        # Default value
-        log_level = logging.INFO
-    """
-    argv = None  # type: Namespace
-    """
-    The parsed command line arguments.
-    """
-    def __init__(self, ctx: moderngl.Context = None, wnd: BaseWindow = None, timer: BaseTimer = None, **kwargs):
-        """Initialize the window config
-
-        Keyword Args:
-            ctx (moderngl.Context): The moderngl context
-            wnd: The window instance
-            timer: The timer instance
-        """
-        self.ctx = ctx
-        self.wnd = wnd
-        self.timer = timer
-
-        if self.resource_dir:
-            resources.register_dir(Path(self.resource_dir).resolve())
-
-        if not self.ctx or not isinstance(self.ctx, moderngl.Context):
-            raise ValueError("WindowConfig requires a moderngl context. ctx={}".format(self.ctx))
-
-        if not self.wnd or not isinstance(self.wnd, BaseWindow):
-            raise ValueError("WindowConfig requires a window. wnd={}".format(self.wnd))
-
-    @classmethod
-    def run(cls):
-        """Shortcut for running a ``WindowConfig``.
-
-        This executes the following code::
-
-            import moderngl_window
-            moderngl_window.run_window_config(cls)
-        """
-        import moderngl_window
-        moderngl_window.run_window_config(cls)
-
-    @classmethod
-    def add_arguments(cls, parser: ArgumentParser):
-        """Add arguments to default argument parser.
-        Add arguments using ``add_argument(..)``.
-
-        Args:
-            parser (ArgumentParser): The default argument parser.
-        """
-        pass
-
-    def render(self, time: float, frame_time: float):
-        """Renders the assigned effect
-
-        Args:
-            time (float): Current time in seconds
-            frame_time (float): Delta time from last frame in seconds
-        """
-        raise NotImplementedError("WindowConfig.render not implemented")
-
-    def resize(self, width: int, height: int):
-        """
-        Called every time the window is resized
-        in case the we need to do internal adjustments.
-
-        Args:
-            width (int): width in buffer size (not window size)
-            height (int): height in buffer size (not window size)
-        """
-
-    def close(self):
-        """Called when the window is closed"""
-
-    def iconify(self, iconified: bool):
-        """
-        Called when the window is minimized/iconified
-        or restored from this state
-
-        Args:
-            iconified (bool): If ``True`` the window is iconified/minimized. Otherwise restored.
-        """
-
-    def key_event(self, key: Any, action: Any, modifiers: KeyModifiers):
-        """
-        Called for every key press and release.
-        Depending on the library used, key events may
-        trigger repeating events during the pressed duration
-        based on the configured key repeat on the users
-        operating system.
-
-        Args:
-            key: The key that was press. Compare with self.wnd.keys.
-            action: self.wnd.keys.ACTION_PRESS or ACTION_RELEASE
-            modifiers: Modifier state for shift, ctrl and alt
-        """
-
-    def mouse_position_event(self, x: int, y: int, dx: int, dy: int):
-        """Reports the current mouse cursor position in the window
-
-        Args:
-            x (int): X postion of the mouse cursor
-            y (int): Y position of the mouse cursor
-            dx (int): X delta postion
-            dy (int): Y delta position
-        """
-
-    def mouse_drag_event(self, x: int, y: int, dx: int, dy: int):
-        """Called when the mouse is moved while a button is pressed.
-
-        Args:
-            x (int): X postion of the mouse cursor
-            y (int): Y position of the mouse cursor
-            dx (int): X delta postion
-            dy (int): Y delta position
-        """
-
-    def mouse_press_event(self, x: int, y: int, button: int):
-        """Called when a mouse button in pressed
-
-        Args:
-            x (int): X position the press ocurred
-            y (int): Y position the press ocurred
-            button (int): 1 = Left button, 2 = right button
-        """
-
-    def mouse_release_event(self, x: int, y: int, button: int):
-        """Called when a mouse button in released
-
-        Args:
-            x (int): X position the release ocurred
-            y (int): Y position the release ocurred
-            button (int): 1 = Left button, 2 = right button
-        """
-
-    def mouse_scroll_event(self, x_offset: float, y_offset: float):
-        """Called when the mouse wheel is scrolled.
-
-        Some input devices also support horizontal scrolling,
-        but vertical scrolling is fairly universal.
-
-        Args:
-            x_offset (int): X scroll offset
-            y_offset (int): Y scroll offset
-        """
-
-    def unicode_char_entered(self, char: str):
-        """Called when the user entered a unicode character.
-
-        Args:
-            char (str): The character entered
-        """
-
-    def load_texture_2d(self, path: str, flip=True, mipmap=False, mipmap_levels: Tuple[int, int] = None,
-                        anisotropy=1.0, **kwargs) -> moderngl.Texture:
-        """Loads a 2D texture
-
-        Args:
-            path (str): Path to the texture relative to search directories
-        Keyword Args:
-            flip (boolean): Flip the image horizontally
-            mipmap (bool): Generate mipmaps. Will generate max possible levels unless
-                           `mipmap_levels` is defined.
-            mipmap_levels (tuple): (base, max_level) controlling mipmap generation.
-                                   When defined the `mipmap` parameter is automatically `True`
-            anisotropy (float): Number of samples for anisotropic filtering
-            **kwargs: Additional parameters to TextureDescription
-        Returns:
-            moderngl.Texture: Texture instance
-        """
-        return resources.textures.load(TextureDescription(
-            path=path,
-            flip=flip,
-            mipmap=mipmap,
-            mipmap_levels=mipmap_levels,
-            anisotropy=anisotropy,
-            **kwargs,
-        ))
-
-    def load_texture_array(self, path: str, layers: int = 0, flip=True,
-                           mipmap=False, mipmap_levels: Tuple[int, int] = None,
-                           anisotropy=1.0, **kwargs) -> moderngl.TextureArray:
-        """Loads a texture array.
-
-        Args:
-            path (str): Path to the texture relative to search directories
-        Keyword Args:
-            layers (int): How many layers to split the texture into vertically
-            flip (boolean): Flip the image horizontally
-            mipmap (bool): Generate mipmaps. Will generate max possible levels unless
-                           `mipmap_levels` is defined.
-            mipmap_levels (tuple): (base, max_level) controlling mipmap generation.
-                                   When defined the `mipmap` parameter is automatically `True`
-            anisotropy (float): Number of samples for anisotropic filtering
-
-            **kwargs: Additional parameters to TextureDescription
-        Returns:
-            moderngl.TextureArray: The texture instance
-        """
-        if not kwargs:
-            kwargs = {}
-
-        if 'kind' not in kwargs:
-            kwargs['kind'] = "array"
-
-        return resources.textures.load(TextureDescription(
-            path=path,
-            layers=layers,
-            flip=flip,
-            mipmap=mipmap,
-            mipmap_levels=mipmap_levels,
-            anisotropy=anisotropy,
-            **kwargs
-        ))
-
-    def load_texture_cube(
-            self,
-            pos_x: str = None, pos_y: str = None, pos_z: str = None,
-            neg_x: str = None, neg_y: str = None, neg_z: str = None,
-            flip=False,
-            mipmap=False,
-            mipmap_levels: Tuple[int, int] = None,
-            anisotropy=1.0,
-            **kwargs) -> moderngl.TextureCube:
-        """Loads a texture cube.
-
-        Keyword Args:
-            pos_x (str): Path to texture representing positive x face
-            pos_y (str): Path to texture representing positive y face
-            pos_z (str): Path to texture representing positive z face
-            neg_x (str): Path to texture representing negative x face
-            neg_y (str): Path to texture representing negative y face
-            neg_z (str): Path to texture representing negative z face
-            flip (boolean): Flip the image horizontally
-            mipmap (bool): Generate mipmaps. Will generate max possible levels unless
-                           `mipmap_levels` is defined.
-            mipmap_levels (tuple): (base, max_level) controlling mipmap generation.
-                                   When defined the `mipmap` parameter is automatically `True`
-            anisotropy (float): Number of samples for anisotropic filtering
-            **kwargs: Additional parameters to TextureDescription
-        Returns:
-            moderngl.TextureCube: Texture instance
-        """
-        return resources.textures.load(TextureDescription(
-            pos_x=pos_x,
-            pos_y=pos_y,
-            pos_z=pos_z,
-            neg_x=neg_x,
-            neg_y=neg_y,
-            neg_z=neg_z,
-            flip=flip,
-            mipmap=mipmap,
-            mipmap_levels=mipmap_levels,
-            anisotropy=anisotropy,
-            kind='cube',
-            **kwargs,
-        ))
-
-    def load_program(self, path=None, vertex_shader=None, geometry_shader=None, fragment_shader=None,
-                     tess_control_shader=None, tess_evaluation_shader=None, defines: dict = None) -> moderngl.Program:
-        """Loads a shader program.
-
-        Note that `path` should only be used if all shaders are defined
-        in the same glsl file separated by defines.
-
-        Keyword Args:
-            path (str): Path to a single glsl file
-            vertex_shader (str): Path to vertex shader
-            geometry_shader (str): Path to geometry shader
-            fragment_shader (str): Path to fragment shader
-            tess_control_shader (str): Path to tessellation control shader
-            tess_evaluation_shader (str): Path to tessellation eval shader
-            defines (dict): ``#define`` values to replace in the shader source.
-                            Example: ``{'VALUE1': 10, 'VALUE2': '3.1415'}``.
-        Returns:
-            moderngl.Program: The program instance
-        """
-        return resources.programs.load(
-            ProgramDescription(
-                path=path,
-                vertex_shader=vertex_shader,
-                geometry_shader=geometry_shader,
-                fragment_shader=fragment_shader,
-                tess_control_shader=tess_control_shader,
-                tess_evaluation_shader=tess_evaluation_shader,
-                defines=defines,
-            )
-        )
-
-    def load_compute_shader(self, path, defines: dict = None, **kwargs) -> moderngl.ComputeShader:
-        """Loads a compute shader.
-
-        Args:
-            path (str): Path to a single glsl file
-            defines (dict): ``#define`` values to replace in the shader source.
-                            Example: ``{'VALUE1': 10, 'VALUE2': '3.1415'}``.
-        Returns:
-            moderngl.ComputeShader: The compute shader
-        """
-        return resources.programs.load(
-            ProgramDescription(compute_shader=path, defines=defines, **kwargs)
-        )
-
-    def load_text(self, path: str, **kwargs) -> str:
-        """Load a text file.
-
-        Args:
-            path (str): Path to the file relative to search directories
-            **kwargs: Additional parameters to DataDescription
-        Returns:
-            str: Contents of the text file
-        """
-        if not kwargs:
-            kwargs = {}
-
-        if 'kind' not in kwargs:
-            kwargs['kind'] = 'text'
-
-        return resources.data.load(DataDescription(path=path, **kwargs))
-
-    def load_json(self, path: str, **kwargs) -> dict:
-        """Load a json file
-
-        Args:
-            path (str): Path to the file relative to search directories
-            **kwargs: Additional parameters to DataDescription
-        Returns:
-            dict: Contents of the json file
-        """
-        if not kwargs:
-            kwargs = {}
-
-        if 'kind' not in kwargs:
-            kwargs['kind'] = 'json'
-
-        return resources.data.load(DataDescription(path=path, **kwargs))
-
-    def load_binary(self, path: str, **kwargs) -> bytes:
-        """Load a file in binary mode.
-
-        Args:
-            path (str): Path to the file relative to search directories
-            **kwargs: Additional parameters to DataDescription
-        Returns:
-            bytes: The byte data of the file
-        """
-        if not kwargs:
-            kwargs = {}
-
-        if 'kind' not in kwargs:
-            kwargs['kind'] = 'binary'
-
-        return resources.data.load(DataDescription(path=path, kind="binary"))
-
-    def load_scene(self, path: str, cache=False, attr_names=AttributeNames,
-                   kind=None, **kwargs) -> Scene:
-        """Loads a scene.
-
-        Keyword Args:
-            path (str): Path to the file relative to search directories
-            cache (str): Use the loader caching system if present
-            attr_names (AttributeNames): Attrib name config
-            kind (str): Override loader kind
-            **kwargs: Additional parameters to SceneDescription
-        Returns:
-            Scene: The scene instance
-        """
-        return resources.scenes.load(SceneDescription(
-            path=path,
-            cache=cache,
-            attr_names=attr_names,
-            kind=kind,
-            **kwargs,
-        ))
-
-
-def dummy_func(*args, **kwargs) -> None:
-    """Dummy function used as the default for callbacks"""
-    pass
+from argparse import ArgumentParser, Namespace
+from functools import wraps
+from pathlib import Path
+import logging
+import sys
+import weakref
+from typing import Any, Tuple, Type
+
+import moderngl
+from moderngl_window.context.base import KeyModifiers, BaseKeys
+from moderngl_window.timers.base import BaseTimer
+from moderngl_window import resources
+from moderngl_window.geometry.attributes import AttributeNames
+from moderngl_window.meta import (
+    TextureDescription,
+    ProgramDescription,
+    SceneDescription,
+    DataDescription,
+)
+from moderngl_window.loaders.texture.icon import IconLoader
+from moderngl_window.scene import Scene
+
+logger = logging.getLogger(__name__)
+
+
+def require_callable(func):
+    """Decorator ensuring assigned callbacks are valid callables"""
+    @wraps(func)
+    def wrapper(*args, **kwargs):
+        if not callable(args[1]):
+            raise ValueError("{} is not a callable".format(args[1]))
+        return func(*args, **kwargs)
+    return wrapper
+
+
+class MouseButtons:
+    """Maps what button id to a name"""
+    left = 1
+    right = 2
+    middle = 3
+
+
+class MouseButtonStates:
+    """Namespace for storing the current mouse button states"""
+    left = False
+    right = False
+    middle = False
+
+    @property
+    def any(self):
+        """bool: if any mouse buttons are pressed"""
+        return self.left or self.right or self.middle
+
+    def __repr__(self) -> str:
+        return str(self)
+
+    def __str__(self) -> str:
+        return "<MouseButtonStates left={} right={} middle={}".format(self.left, self.right, self.middle)
+
+
+class BaseWindow:
+    """
+    Helper base class for a generic window implementation
+    """
+    #: Name of the window. For example ``pyglet``, ``glfw``
+    name = None
+    #: Window specific key constants
+    keys = BaseKeys
+    #: Mouse button enum
+    mouse = MouseButtons
+
+    def __init__(self, title="ModernGL", gl_version=(3, 3), size=(1280, 720), resizable=True,
+                 fullscreen=False, vsync=True, aspect_ratio: float = None, samples=0, cursor=True,
+                 **kwargs):
+        """Initialize a window instance.
+
+        Args:
+            title (str): The window title
+            gl_version (tuple): Major and minor version of the opengl context to create
+            size (tuple): Window size x, y
+            resizable (bool): Should the window be resizable?
+            fullscreen (bool): Open window in fullsceeen mode
+            vsync (bool): Enable/disable vsync
+            aspect_ratio (float): The desired fixed aspect ratio. Can be set to ``None`` to make
+                                  aspect ratio be based on the actual window size.
+            samples (int): Number of MSAA samples for the default framebuffer
+            cursor (bool): Enable/disable displaying the cursor inside the window
+        """
+        # Window parameters
+        self._title = title
+        self._gl_version = gl_version
+        self._width, self._height = int(size[0]), int(size[1])
+        self._resizable = resizable
+        self._buffer_width, self._buffer_height = size
+        self._fullscreen = fullscreen
+        self._vsync = vsync
+        self._fixed_aspect_ratio = aspect_ratio
+        self._samples = samples
+        self._cursor = cursor
+        self._exit_key = self.keys.ESCAPE
+
+        # Callback functions
+        self._render_func = dummy_func
+        self._resize_func = dummy_func
+        self._close_func = dummy_func
+        self._iconify_func = dummy_func
+        self._key_event_func = dummy_func
+        self._mouse_position_event_func = dummy_func
+        self._mouse_press_event_func = dummy_func
+        self._mouse_release_event_func = dummy_func
+        self._mouse_drag_event_func = dummy_func
+        self._mouse_scroll_event_func = dummy_func
+        self._unicode_char_entered_func = dummy_func
+
+        # Internal states
+        self._ctx = None  # type: moderngl.Context
+        self._viewport = None
+        self._position = 0, 0
+        self._frames = 0  # Frame counter
+        self._close = False
+        self._config = None
+        self._key_pressed_map = {}
+        self._modifiers = KeyModifiers()
+        self._mouse_buttons = MouseButtonStates()
+        # Manual tracking of mouse position used by some windows
+        self._mouse_pos = 0, 0
+        self._mouse_exclusivity = False
+
+        # Do not allow resize in fullscreen
+        if self._fullscreen:
+            self._resizable = False
+
+        if not self.keys:
+            raise ValueError("Window class {} missing keys attribute".format(self.__class__))
+
+    def init_mgl_context(self) -> None:
+        """
+        Create or assign a ModernGL context. If no context is supplied a context will be
+        created using the window's ``gl_version``.
+
+        Keyword Args:
+            ctx: An optional custom ModernGL context
+        """
+        self._ctx = moderngl.create_context(require=self.gl_version_code)
+        err = self._ctx.error
+        if err != "GL_NO_ERROR":
+            logger.info("Consumed the following error during context creation: %s", err)
+
+    @property
+    def ctx(self) -> moderngl.Context:
+        """moderngl.Context: The ModernGL context for the window"""
+        return self._ctx
+
+    @property
+    def fbo(self) -> moderngl.Framebuffer:
+        """moderngl.Framebuffer: The default framebuffer"""
+        return self._ctx.screen
+
+    @property
+    def title(self) -> str:
+        """str: Window title.
+
+        This property can also be set::
+
+            window.title = "New Title"
+        """
+        return self._title
+
+    @title.setter
+    def title(self, value: str):
+        self._title = value
+
+    @property
+    def exit_key(self) -> Any:
+        """Get or set the exit/close key for the window.
+
+        Pressing this key will close the window.
+
+        By default the ``ESCAPE`` is set, but this can be overridden or disabled::
+
+            # Default exit key
+            window.exit_key = window.keys.ESCAPE
+
+            # Set some other random exit key
+            window.exit_key = window.keys.Q
+
+            # Disable the exit key
+            window.exit_key = None
+        """
+        return self._exit_key
+
+    @exit_key.setter
+    def exit_key(self, value: Any):
+        self._exit_key = value
+
+    @property
+    def gl_version(self) -> Tuple[int, int]:
+        """Tuple[int, int]: (major, minor) required OpenGL version"""
+        return self._gl_version
+
+    @property
+    def width(self) -> int:
+        """int: The current window width"""
+        return self._width
+
+    @property
+    def height(self) -> int:
+        """int: The current window height"""
+        return self._height
+
+    @property
+    def size(self) -> Tuple[int, int]:
+        """Tuple[int, int]: current window size.
+
+        This property also support assignment::
+
+            # Resize the window to 1000 x 1000
+            window.size = 1000, 1000
+        """
+        return self._width, self._height
+
+    @size.setter
+    def size(self, value: Tuple[int, int]):
+        self._width, self._height = int(value[0]), int(value[1])
+
+    @property
+    def buffer_width(self) -> int:
+        """int: the current window buffer width"""
+        return self._buffer_width
+
+    @property
+    def buffer_height(self) -> int:
+        """int: the current window buffer height"""
+        return self._buffer_height
+
+    @property
+    def buffer_size(self) -> Tuple[int, int]:
+        """Tuple[int, int]: tuple with the current window buffer size"""
+        return self._buffer_width, self._buffer_height
+
+    @property
+    def position(self) -> Tuple[int, int]:
+        """Tuple[int, int]: The current window position.
+
+        This property can also be set to move the window::
+
+            # Move window to 100, 100
+            window.position = 100, 100
+        """
+        return self._position
+
+    @position.setter
+    def position(self, value: Tuple[int, int]):
+        self._position = int(value[0]), int(value[1])
+
+    @property
+    def pixel_ratio(self) -> float:
+        """float: The framebuffer/window size ratio"""
+        return self.buffer_size[0] / self.size[0]
+
+    @property
+    def viewport(self) -> Tuple[int, int, int, int]:
+        """Tuple[int, int, int, int]: current window viewport"""
+        return self._viewport
+
+    @property
+    def viewport_size(self) -> Tuple[int, int]:
+        """Tuple[int,int]: Size of the viewport.
+
+        Equivalent to ``self.viewport[2], self.viewport[3]``
+        """
+        return self._viewport[2], self._viewport[3]
+
+    @property
+    def viewport_width(self) -> int:
+        """int: The width of the viewport.
+
+        Equivalent to ``self.viewport[2]``.
+        """
+        return self.viewport[2]
+
+    @property
+    def viewport_height(self) -> int:
+        """int: The height of the viewport
+
+        Equivalent to ``self.viewport[3]``.
+        """
+        return self.viewport[3]
+
+    @property
+    def frames(self) -> int:
+        """int: Number of frames rendered"""
+        return self._frames
+
+    @property
+    def resizable(self) -> bool:
+        """bool: Window is resizable"""
+        return self._resizable
+
+    @resizable.setter
+    def resizable(self, value: bool) -> None:
+        self._resizable = value
+
+    @property
+    def fullscreen(self) -> bool:
+        """bool: Window is in fullscreen mode"""
+        return self._fullscreen
+
+    @fullscreen.setter
+    def fullscreen(self, value: bool) -> None:
+        self._set_fullscreen(value)
+        self._fullscreen = value
+
+    @property
+    def config(self) -> 'WindowConfig':
+        """Get the current WindowConfig instance
+
+        This property can also be set.
+        Assinging a WindowConfig instance will automatically
+        set up the necessary event callback methods::
+
+            window.config = window_config_instance
+        """
+        if self._config is not None:
+            return self._config()
+
+        return None
+
+    @property
+    def vsync(self) -> bool:
+        """bool: vertical sync enabled/disabled"""
+        return self._vsync
+
+    @property
+    def aspect_ratio(self) -> float:
+        """float: The current aspect ratio of the window.
+        If a fixed aspect ratio was passed to the window
+        initializer this value will always be returned.
+        Otherwise ``width / height`` will be returned.
+
+        This property is read only.
+        """
+        if self._fixed_aspect_ratio:
+            return self._fixed_aspect_ratio
+
+        return self.width / self.height
+
+    @property
+    def fixed_aspect_ratio(self):
+        """float: The fixed aspect ratio for the window.
+
+        Can be set to ``None`` to disable fixed aspect ratio
+        making the aspect ratio adjust to the actual window size
+
+        This will affects how the viewport is calculated and
+        the reported value from the ``aspect_ratio`` property::
+
+            # Enabled fixed aspect ratio
+            window.fixed_aspect_ratio = 16 / 9
+
+            # Disable fixed aspect ratio
+            window.fixed_aspect_ratio = None
+        """
+        return self._fixed_aspect_ratio
+
+    @fixed_aspect_ratio.setter
+    def fixed_aspect_ratio(self, value: float):
+        self._fixed_aspect_ratio = value
+
+    @property
+    def samples(self) -> float:
+        """float: Number of Multisample anti-aliasing (MSAA) samples"""
+        return self._samples
+
+    @property
+    def cursor(self) -> bool:
+        """bool: Should the mouse cursor be visible inside the window?
+
+        This property can also be assigned to::
+
+            # Disable cursor
+            window.cursor = False
+        """
+        return self._cursor
+
+    @cursor.setter
+    def cursor(self, value: bool):
+        self._cursor = value
+
+    @property
+    def mouse_exclusivity(self) -> bool:
+        """bool: If mouse exclusivity is enabled.
+
+        When you enable mouse-exclusive mode, the mouse cursor is no longer
+        available. It is not merely hidden – no amount of mouse movement
+        will make it leave your application. This is for example useful
+        when you don't want the mouse leaving the screen when rotating
+        a 3d scene.
+
+        This property can also be set::
+
+            window.mouse_exclusivity = True
+        """
+        return self._mouse_exclusivity
+
+    @mouse_exclusivity.setter
+    def mouse_exclusivity(self, value: bool):
+        self._mouse_exclusivity = value
+
+    @config.setter
+    def config(self, config):
+        self.render_func = getattr(config, 'render', dummy_func)
+        self.resize_func = getattr(config, 'resize', dummy_func)
+        self.close_func = getattr(config, 'close', dummy_func)
+        self.iconify_func = getattr(config, 'iconify', dummy_func)
+        self.key_event_func = getattr(config, 'key_event', dummy_func)
+        self.mouse_position_event_func = getattr(config, 'mouse_position_event', dummy_func)
+        self.mouse_press_event_func = getattr(config, 'mouse_press_event', dummy_func)
+        self.mouse_release_event_func = getattr(config, 'mouse_release_event', dummy_func)
+        self.mouse_drag_event_func = getattr(config, 'mouse_drag_event', dummy_func)
+        self.mouse_scroll_event_func = getattr(config, 'mouse_scroll_event', dummy_func)
+        self.unicode_char_entered_func = getattr(config, 'unicode_char_entered', dummy_func)
+
+        self._config = weakref.ref(config)
+
+    @property
+    def render_func(self):
+        """callable: The render callable
+
+        This property can also be used to assign a callable.
+        """
+        return self._render_func
+
+    @render_func.setter
+    @require_callable
+    def render_func(self, func):
+        self._render_func = func
+
+    @property
+    def resize_func(self):
+        """callable: Get or set the resize callable"""
+        return self._resize_func
+
+    @resize_func.setter
+    @require_callable
+    def resize_func(self, func):
+        self._resize_func = func
+
+    @property
+    def close_func(self):
+        """callable: Get or set the close callable"""
+        return self._close_func
+
+    @close_func.setter
+    @require_callable
+    def close_func(self, func):
+        self._close_func = func
+
+    @property
+    def iconify_func(self):
+        """callable: Get or set ehe iconify/show/hide callable"""
+        return self._iconify_func
+
+    @iconify_func.setter
+    @require_callable
+    def iconify_func(self, func):
+        self._iconify_func = func
+
+    @property
+    def key_event_func(self):
+        """callable: Get or set the key_event callable"""
+        return self._key_event_func
+
+    @key_event_func.setter
+    @require_callable
+    def key_event_func(self, func):
+        self._key_event_func = func
+
+    @property
+    def mouse_position_event_func(self):
+        """callable: Get or set the mouse_position callable"""
+        return self._mouse_position_event_func
+
+    @mouse_position_event_func.setter
+    @require_callable
+    def mouse_position_event_func(self, func):
+        self._mouse_position_event_func = func
+
+    @property
+    def mouse_drag_event_func(self):
+        """callable: Get or set the mouse_drag callable"""
+        return self._mouse_drag_event_func
+
+    @mouse_drag_event_func.setter
+    @require_callable
+    def mouse_drag_event_func(self, func):
+        self._mouse_drag_event_func = func
+
+    @property
+    def mouse_press_event_func(self):
+        """callable: Get or set the mouse_press callable"""
+        return self._mouse_press_event_func
+
+    @mouse_press_event_func.setter
+    @require_callable
+    def mouse_press_event_func(self, func):
+        self._mouse_press_event_func = func
+
+    @property
+    def mouse_release_event_func(self):
+        """callable: Get or set the mouse_release callable"""
+        return self._mouse_release_event_func
+
+    @mouse_release_event_func.setter
+    @require_callable
+    def mouse_release_event_func(self, func):
+        self._mouse_release_event_func = func
+
+    @property
+    def unicode_char_entered_func(self):
+        """callable: Get or set the unicode_char_entered callable"""
+        return self._unicode_char_entered_func
+
+    @unicode_char_entered_func.setter
+    @require_callable
+    def unicode_char_entered_func(self, func):
+        self._unicode_char_entered_func = func
+
+    @property
+    def mouse_scroll_event_func(self):
+        """callable: Get or set the mouse_scroll_event calable"""
+        return self._mouse_scroll_event_func
+
+    @mouse_scroll_event_func.setter
+    @require_callable
+    def mouse_scroll_event_func(self, func):
+        self._mouse_scroll_event_func = func
+
+    @property
+    def modifiers(self) -> Type[KeyModifiers]:
+        """(KeyModifiers) The current keyboard modifiers"""
+        return self._modifiers
+
+    @property
+    def mouse_states(self) -> MouseButtonStates:
+        """MouseButtonStates: Mouse button state structure.
+
+        The current mouse button states.
+
+        .. code::
+
+            window.mouse_buttons.left
+            window.mouse_buttons.right
+            window.mouse_buttons.middle
+        """
+        return self._mouse_buttons
+
+    def _handle_mouse_button_state_change(self, button: int, pressed: bool):
+        """Updates the internal mouse button state object.
+
+        Args:
+            button (int): The button number [1, 2 or 3]
+            pressed (bool): Pressed (True) or released (False)
+        """
+        if button == self.mouse.left:
+            self._mouse_buttons.left = pressed
+        elif button == self.mouse.right:
+            self._mouse_buttons.right = pressed
+        elif button == self.mouse.middle:
+            self._mouse_buttons.middle = pressed
+        else:
+            raise ValueError("Incompatible mouse button number: {}".format(button))
+
+    def is_key_pressed(self, key) -> bool:
+        """Returns: The press state of a key"""
+        return self._key_pressed_map.get(key) is True
+
+    @property
+    def is_closing(self) -> bool:
+        """bool: Is the window about to close?"""
+        return self._close
+
+    def close(self) -> None:
+        """Signal for the window to close"""
+        self._close = True
+        self.close_func()
+
+    def use(self):
+        """Bind the window's framebuffer"""
+        self._ctx.screen.use()
+
+    def clear(self, red=0.0, green=0.0, blue=0.0, alpha=0.0, depth=1.0, viewport=None):
+        """
+        Binds and clears the default framebuffer
+
+        Args:
+            red (float): color component
+            green (float): color component
+            blue (float): color component
+            alpha (float): alpha component
+            depth (float): depth value
+            viewport (tuple): The viewport
+        """
+        self.use()
+        self._ctx.clear(red=red, green=green, blue=blue, alpha=alpha, depth=depth, viewport=viewport)
+
+    def render(self, time=0.0, frame_time=0.0) -> None:
+        """
+        Renders a frame by calling the configured render callback
+
+        Keyword Args:
+            time (float): Current time in seconds
+            frame_time (float): Delta time from last frame in seconds
+        """
+        self.render_func(time, frame_time)
+
+    def swap_buffers(self) -> None:
+        """
+        Library specific buffer swap method. Must be overridden.
+        """
+        raise NotImplementedError()
+
+    def resize(self, width, height) -> None:
+        """
+        Should be called every time window is resized
+        so the example can adapt to the new size if needed
+        """
+        if self._resize_func:
+            self._resize_func(width, height)
+
+    def set_icon(self, icon_path: str) -> None:
+        """
+        A library specific destroy method is required
+        """
+        loader = IconLoader(TextureDescription(path=icon_path))
+        resolved_path = loader.find_icon()
+        self._set_icon(resolved_path)
+
+    def _set_icon(self, icon_path: str) -> None:
+        raise NotImplementedError(f"Setting an icon is currently not supported by Window-type: {self.name}")
+
+    def _set_fullscreen(self, value: bool) -> None:
+        """
+        A library specific destroy method is required
+        """
+        raise NotImplementedError("Toggling fullscreen is currently not supported by Window-type: {}".format(self.name))
+
+    def destroy(self) -> None:
+        """
+        A library specific destroy method is required
+        """
+        raise NotImplementedError()
+
+    def set_default_viewport(self) -> None:
+        """
+        Calculates the and sets the viewport based on window configuration.
+
+        The viewport will based on the configured fixed aspect ratio if set.
+        If no fixed aspect ratio is set the viewport will be scaled
+        to the entire window size regardless of size.
+
+        Will add black borders and center the viewport if the window
+        do not match the configured viewport (fixed only)
+        """
+        if self._fixed_aspect_ratio:
+            expected_width = int(self._buffer_height * self._fixed_aspect_ratio)
+            expected_height = int(expected_width / self._fixed_aspect_ratio)
+
+            if expected_width > self._buffer_width:
+                expected_width = self._buffer_width
+                expected_height = int(expected_width / self._fixed_aspect_ratio)
+
+            blank_space_x = self._buffer_width - expected_width
+            blank_space_y = self._buffer_height - expected_height
+
+            self._viewport = (
+                blank_space_x // 2,
+                blank_space_y // 2,
+                expected_width,
+                expected_height,
+            )
+        else:
+            self._viewport = (0, 0, self._buffer_width, self._buffer_height)
+
+        self._ctx.viewport = self._viewport
+
+    @property
+    def gl_version_code(self) -> int:
+        """int: Generates the version code integer for the selected OpenGL version.
+
+        gl_version (4, 1) returns 410
+        """
+        return self.gl_version[0] * 100 + self.gl_version[1] * 10
+
+    def print_context_info(self):
+        """Prints moderngl context info."""
+        logger.info("Context Version:")
+        logger.info('ModernGL: %s', moderngl.__version__)
+        logger.info('vendor: %s', self._ctx.info['GL_VENDOR'])
+        logger.info('renderer: %s', self._ctx.info['GL_RENDERER'])
+        logger.info('version: %s', self._ctx.info['GL_VERSION'])
+        logger.info('python: %s', sys.version)
+        logger.info('platform: %s', sys.platform)
+        logger.info('code: %s', self._ctx.version_code)
+
+        # Consume potential glerror from querying info
+        err = self._ctx.error
+        if err != 'GL_NO_ERROR':
+            logger.warning('glerror consumed after getting context info: %s', err)
+
+    def _calc_mouse_delta(self, xpos: int, ypos: int) -> Tuple[int, int]:
+        """Calculates the mouse position delta for events not support this.
+
+        Args:
+            xpos (int): current mouse x
+            ypos (int): current mouse y
+        Returns:
+            Tuple[int, int]: The x, y delta values
+        """
+        dx, dy = xpos - self._mouse_pos[0], ypos - self._mouse_pos[1]
+        self._mouse_pos = xpos, ypos
+        return dx, dy
+
+
+class WindowConfig:
+    """
+    Creating a ``WindowConfig`` instance is the simplest interface
+    this library provides to open and window, handle inputs and provide simple
+    shortcut method for loading basic resources. It's appropriate
+    for projects with basic needs.
+
+    Example:
+
+    .. code:: python
+
+        import moderngl_window
+
+        class MyConfig(moderngl_window.WindowConfig):
+            gl_version = (3, 3)
+            window_size = (1920, 1080)
+            aspect_ratio = 16 / 9
+            title = "My Config"
+            resizable = False
+            samples = 8
+
+            def __init__(self, **kwargs):
+                super().__init__(**kwargs)
+                # Do other initialization here
+
+            def render(self, time: float, frametime: float):
+                # Render stuff here with ModernGL
+
+            def resize(self, width: int, height: int):
+                print("Window was resized. buffer size is {} x {}".format(width, height))
+
+            def mouse_position_event(self, x, y, dx, dy):
+                print("Mouse position:", x, y)
+
+            def mouse_press_event(self, x, y, button):
+                print("Mouse button {} pressed at {}, {}".format(button, x, y))
+
+            def mouse_release_event(self, x: int, y: int, button: int):
+                print("Mouse button {} released at {}, {}".format(button, x, y))
+
+            def key_event(self, key, action, modifiers):
+                print(key, action, modifiers)
+    """
+    window_size = (1280, 720)
+    """
+    Size of the window.
+
+    .. code:: python
+
+        # Default value
+        window_size = (1280, 720)
+    """
+    vsync = True
+    """
+    Enable or disable vsync.
+
+    .. code:: python
+
+        # Default value
+        vsync = True
+
+    """
+    fullscreen = False
+    """
+    Open the window in fullscreen mode.
+
+    .. code:: python
+
+        # Default value
+        fullscreen = False
+    """
+    resizable = True
+    """
+    Determines of the window should be resizable
+
+    .. code:: python
+
+        # Default value
+        resizable = True
+    """
+    gl_version = (3, 3)
+    """
+    The minimum required OpenGL version required
+
+    .. code:: python
+
+        # Default value
+        gl_version = (3, 3)
+    """
+    title = "Example"
+    """
+    Title of the window
+
+    .. code:: python
+
+        # Default value
+        title = "Example"
+    """
+    aspect_ratio = 16 / 9
+    """
+    The enforced aspect ratio of the viewport. When specified back borders
+    will be calculated both vertically and horizontally if needed.
+
+    This property can be set to ``None`` to disable the fixed viewport system.
+
+    .. code:: python
+
+        # Default value
+        aspect_ratio = 16 / 9
+    """
+    clear_color = (0.0, 0.0, 0.0, 0.0)
+    """
+    The color the active framebuffer is cleared with.
+    This attribute is expected to be in the form of ``(r, g, b, a)`` in the range ``[0.0, 1.0]``
+
+    If the value is `None` the screen will not be cleared every frame.
+
+    .. code:: python
+
+        # Default value
+        clear_color = (0.0, 0.0, 0.0, 0.0)
+        # Disable screen clearing
+        clear_color = None
+    """
+    cursor = True
+    """
+    Determines if the mouse cursor should be visible inside the window.
+    If enabled on some platforms
+
+    .. code:: python
+
+        # Default value
+        cursor = True
+    """
+    samples = 0
+    """
+    Number of samples to use in multisampling.
+
+    .. code:: python
+
+        # Default value
+        samples = 4
+    """
+    resource_dir = None
+    """
+    Absolute path to your resource directory containing textures, scenes,
+    shaders/programs or data files. The ``load_`` methods in this class will
+    look for resources in this path. This attribute can be a ``str`` or
+    a ``pathlib.Path``.
+
+    .. code:: python
+
+        # Default value
+        resource_dir = None
+    """
+    log_level = logging.INFO
+    """
+    Sets the log level for this library using the standard `logging` module.
+
+    .. code:: python
+
+        # Default value
+        log_level = logging.INFO
+    """
+    argv = None  # type: Namespace
+    """
+    The parsed command line arguments.
+    """
+    def __init__(self, ctx: moderngl.Context = None, wnd: BaseWindow = None, timer: BaseTimer = None, **kwargs):
+        """Initialize the window config
+
+        Keyword Args:
+            ctx (moderngl.Context): The moderngl context
+            wnd: The window instance
+            timer: The timer instance
+        """
+        self.ctx = ctx
+        self.wnd = wnd
+        self.timer = timer
+
+        if self.resource_dir:
+            resources.register_dir(Path(self.resource_dir).resolve())
+
+        if not self.ctx or not isinstance(self.ctx, moderngl.Context):
+            raise ValueError("WindowConfig requires a moderngl context. ctx={}".format(self.ctx))
+
+        if not self.wnd or not isinstance(self.wnd, BaseWindow):
+            raise ValueError("WindowConfig requires a window. wnd={}".format(self.wnd))
+
+    @classmethod
+    def run(cls):
+        """Shortcut for running a ``WindowConfig``.
+
+        This executes the following code::
+
+            import moderngl_window
+            moderngl_window.run_window_config(cls)
+        """
+        import moderngl_window
+        moderngl_window.run_window_config(cls)
+
+    @classmethod
+    def add_arguments(cls, parser: ArgumentParser):
+        """Add arguments to default argument parser.
+        Add arguments using ``add_argument(..)``.
+
+        Args:
+            parser (ArgumentParser): The default argument parser.
+        """
+        pass
+
+    def render(self, time: float, frame_time: float):
+        """Renders the assigned effect
+
+        Args:
+            time (float): Current time in seconds
+            frame_time (float): Delta time from last frame in seconds
+        """
+        raise NotImplementedError("WindowConfig.render not implemented")
+
+    def resize(self, width: int, height: int):
+        """
+        Called every time the window is resized
+        in case the we need to do internal adjustments.
+
+        Args:
+            width (int): width in buffer size (not window size)
+            height (int): height in buffer size (not window size)
+        """
+
+    def close(self):
+        """Called when the window is closed"""
+
+    def iconify(self, iconified: bool):
+        """
+        Called when the window is minimized/iconified
+        or restored from this state
+
+        Args:
+            iconified (bool): If ``True`` the window is iconified/minimized. Otherwise restored.
+        """
+
+    def key_event(self, key: Any, action: Any, modifiers: KeyModifiers):
+        """
+        Called for every key press and release.
+        Depending on the library used, key events may
+        trigger repeating events during the pressed duration
+        based on the configured key repeat on the users
+        operating system.
+
+        Args:
+            key: The key that was press. Compare with self.wnd.keys.
+            action: self.wnd.keys.ACTION_PRESS or ACTION_RELEASE
+            modifiers: Modifier state for shift, ctrl and alt
+        """
+
+    def mouse_position_event(self, x: int, y: int, dx: int, dy: int):
+        """Reports the current mouse cursor position in the window
+
+        Args:
+            x (int): X postion of the mouse cursor
+            y (int): Y position of the mouse cursor
+            dx (int): X delta postion
+            dy (int): Y delta position
+        """
+
+    def mouse_drag_event(self, x: int, y: int, dx: int, dy: int):
+        """Called when the mouse is moved while a button is pressed.
+
+        Args:
+            x (int): X postion of the mouse cursor
+            y (int): Y position of the mouse cursor
+            dx (int): X delta postion
+            dy (int): Y delta position
+        """
+
+    def mouse_press_event(self, x: int, y: int, button: int):
+        """Called when a mouse button in pressed
+
+        Args:
+            x (int): X position the press ocurred
+            y (int): Y position the press ocurred
+            button (int): 1 = Left button, 2 = right button
+        """
+
+    def mouse_release_event(self, x: int, y: int, button: int):
+        """Called when a mouse button in released
+
+        Args:
+            x (int): X position the release ocurred
+            y (int): Y position the release ocurred
+            button (int): 1 = Left button, 2 = right button
+        """
+
+    def mouse_scroll_event(self, x_offset: float, y_offset: float):
+        """Called when the mouse wheel is scrolled.
+
+        Some input devices also support horizontal scrolling,
+        but vertical scrolling is fairly universal.
+
+        Args:
+            x_offset (int): X scroll offset
+            y_offset (int): Y scroll offset
+        """
+
+    def unicode_char_entered(self, char: str):
+        """Called when the user entered a unicode character.
+
+        Args:
+            char (str): The character entered
+        """
+
+    def load_texture_2d(self, path: str, flip=True, mipmap=False, mipmap_levels: Tuple[int, int] = None,
+                        anisotropy=1.0, **kwargs) -> moderngl.Texture:
+        """Loads a 2D texture
+
+        Args:
+            path (str): Path to the texture relative to search directories
+        Keyword Args:
+            flip (boolean): Flip the image horizontally
+            mipmap (bool): Generate mipmaps. Will generate max possible levels unless
+                           `mipmap_levels` is defined.
+            mipmap_levels (tuple): (base, max_level) controlling mipmap generation.
+                                   When defined the `mipmap` parameter is automatically `True`
+            anisotropy (float): Number of samples for anisotropic filtering
+            **kwargs: Additional parameters to TextureDescription
+        Returns:
+            moderngl.Texture: Texture instance
+        """
+        return resources.textures.load(TextureDescription(
+            path=path,
+            flip=flip,
+            mipmap=mipmap,
+            mipmap_levels=mipmap_levels,
+            anisotropy=anisotropy,
+            **kwargs,
+        ))
+
+    def load_texture_array(self, path: str, layers: int = 0, flip=True,
+                           mipmap=False, mipmap_levels: Tuple[int, int] = None,
+                           anisotropy=1.0, **kwargs) -> moderngl.TextureArray:
+        """Loads a texture array.
+
+        Args:
+            path (str): Path to the texture relative to search directories
+        Keyword Args:
+            layers (int): How many layers to split the texture into vertically
+            flip (boolean): Flip the image horizontally
+            mipmap (bool): Generate mipmaps. Will generate max possible levels unless
+                           `mipmap_levels` is defined.
+            mipmap_levels (tuple): (base, max_level) controlling mipmap generation.
+                                   When defined the `mipmap` parameter is automatically `True`
+            anisotropy (float): Number of samples for anisotropic filtering
+
+            **kwargs: Additional parameters to TextureDescription
+        Returns:
+            moderngl.TextureArray: The texture instance
+        """
+        if not kwargs:
+            kwargs = {}
+
+        if 'kind' not in kwargs:
+            kwargs['kind'] = "array"
+
+        return resources.textures.load(TextureDescription(
+            path=path,
+            layers=layers,
+            flip=flip,
+            mipmap=mipmap,
+            mipmap_levels=mipmap_levels,
+            anisotropy=anisotropy,
+            **kwargs
+        ))
+
+    def load_texture_cube(
+            self,
+            pos_x: str = None, pos_y: str = None, pos_z: str = None,
+            neg_x: str = None, neg_y: str = None, neg_z: str = None,
+            flip=False,
+            mipmap=False,
+            mipmap_levels: Tuple[int, int] = None,
+            anisotropy=1.0,
+            **kwargs) -> moderngl.TextureCube:
+        """Loads a texture cube.
+
+        Keyword Args:
+            pos_x (str): Path to texture representing positive x face
+            pos_y (str): Path to texture representing positive y face
+            pos_z (str): Path to texture representing positive z face
+            neg_x (str): Path to texture representing negative x face
+            neg_y (str): Path to texture representing negative y face
+            neg_z (str): Path to texture representing negative z face
+            flip (boolean): Flip the image horizontally
+            mipmap (bool): Generate mipmaps. Will generate max possible levels unless
+                           `mipmap_levels` is defined.
+            mipmap_levels (tuple): (base, max_level) controlling mipmap generation.
+                                   When defined the `mipmap` parameter is automatically `True`
+            anisotropy (float): Number of samples for anisotropic filtering
+            **kwargs: Additional parameters to TextureDescription
+        Returns:
+            moderngl.TextureCube: Texture instance
+        """
+        return resources.textures.load(TextureDescription(
+            pos_x=pos_x,
+            pos_y=pos_y,
+            pos_z=pos_z,
+            neg_x=neg_x,
+            neg_y=neg_y,
+            neg_z=neg_z,
+            flip=flip,
+            mipmap=mipmap,
+            mipmap_levels=mipmap_levels,
+            anisotropy=anisotropy,
+            kind='cube',
+            **kwargs,
+        ))
+
+    def load_program(self, path=None, vertex_shader=None, geometry_shader=None, fragment_shader=None,
+                     tess_control_shader=None, tess_evaluation_shader=None, defines: dict = None) -> moderngl.Program:
+        """Loads a shader program.
+
+        Note that `path` should only be used if all shaders are defined
+        in the same glsl file separated by defines.
+
+        Keyword Args:
+            path (str): Path to a single glsl file
+            vertex_shader (str): Path to vertex shader
+            geometry_shader (str): Path to geometry shader
+            fragment_shader (str): Path to fragment shader
+            tess_control_shader (str): Path to tessellation control shader
+            tess_evaluation_shader (str): Path to tessellation eval shader
+            defines (dict): ``#define`` values to replace in the shader source.
+                            Example: ``{'VALUE1': 10, 'VALUE2': '3.1415'}``.
+        Returns:
+            moderngl.Program: The program instance
+        """
+        return resources.programs.load(
+            ProgramDescription(
+                path=path,
+                vertex_shader=vertex_shader,
+                geometry_shader=geometry_shader,
+                fragment_shader=fragment_shader,
+                tess_control_shader=tess_control_shader,
+                tess_evaluation_shader=tess_evaluation_shader,
+                defines=defines,
+            )
+        )
+
+    def load_compute_shader(self, path, defines: dict = None, **kwargs) -> moderngl.ComputeShader:
+        """Loads a compute shader.
+
+        Args:
+            path (str): Path to a single glsl file
+            defines (dict): ``#define`` values to replace in the shader source.
+                            Example: ``{'VALUE1': 10, 'VALUE2': '3.1415'}``.
+        Returns:
+            moderngl.ComputeShader: The compute shader
+        """
+        return resources.programs.load(
+            ProgramDescription(compute_shader=path, defines=defines, **kwargs)
+        )
+
+    def load_text(self, path: str, **kwargs) -> str:
+        """Load a text file.
+
+        Args:
+            path (str): Path to the file relative to search directories
+            **kwargs: Additional parameters to DataDescription
+        Returns:
+            str: Contents of the text file
+        """
+        if not kwargs:
+            kwargs = {}
+
+        if 'kind' not in kwargs:
+            kwargs['kind'] = 'text'
+
+        return resources.data.load(DataDescription(path=path, **kwargs))
+
+    def load_json(self, path: str, **kwargs) -> dict:
+        """Load a json file
+
+        Args:
+            path (str): Path to the file relative to search directories
+            **kwargs: Additional parameters to DataDescription
+        Returns:
+            dict: Contents of the json file
+        """
+        if not kwargs:
+            kwargs = {}
+
+        if 'kind' not in kwargs:
+            kwargs['kind'] = 'json'
+
+        return resources.data.load(DataDescription(path=path, **kwargs))
+
+    def load_binary(self, path: str, **kwargs) -> bytes:
+        """Load a file in binary mode.
+
+        Args:
+            path (str): Path to the file relative to search directories
+            **kwargs: Additional parameters to DataDescription
+        Returns:
+            bytes: The byte data of the file
+        """
+        if not kwargs:
+            kwargs = {}
+
+        if 'kind' not in kwargs:
+            kwargs['kind'] = 'binary'
+
+        return resources.data.load(DataDescription(path=path, kind="binary"))
+
+    def load_scene(self, path: str, cache=False, attr_names=AttributeNames,
+                   kind=None, **kwargs) -> Scene:
+        """Loads a scene.
+
+        Keyword Args:
+            path (str): Path to the file relative to search directories
+            cache (str): Use the loader caching system if present
+            attr_names (AttributeNames): Attrib name config
+            kind (str): Override loader kind
+            **kwargs: Additional parameters to SceneDescription
+        Returns:
+            Scene: The scene instance
+        """
+        return resources.scenes.load(SceneDescription(
+            path=path,
+            cache=cache,
+            attr_names=attr_names,
+            kind=kind,
+            **kwargs,
+        ))
+
+
+def dummy_func(*args, **kwargs) -> None:
+    """Dummy function used as the default for callbacks"""
+    pass