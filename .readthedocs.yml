<<<<<<< HEAD
build:
  image: latest

python:
  version: 3.7
  install:
    - method: pip
      path: .
      extra_requirements:
        - docs
=======
build:
  image: latest

python:
  version: 3.8
  setup_py_install: true
  install:
    - requirements: docs/requirements.txt
>>>>>>> 200f2b9e
<|MERGE_RESOLUTION|>--- conflicted
+++ resolved
@@ -1,21 +1,10 @@
-<<<<<<< HEAD
-build:
-  image: latest
-
-python:
-  version: 3.7
-  install:
-    - method: pip
-      path: .
-      extra_requirements:
-        - docs
-=======
 build:
   image: latest
 
 python:
   version: 3.8
-  setup_py_install: true
   install:
-    - requirements: docs/requirements.txt
->>>>>>> 200f2b9e
+    - method: pip
+      path: .
+      extra_requirements:
+        - docs